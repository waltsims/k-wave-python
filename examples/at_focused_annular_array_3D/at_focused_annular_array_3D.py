import numpy as np
import matplotlib.pyplot as plt
from copy import deepcopy

from kwave.data import Vector

from kwave.kgrid import kWaveGrid
from kwave.kmedium import kWaveMedium
from kwave.ksensor import kSensor
from kwave.ksource import kSource
from kwave.utils.filters import extract_amp_phase
from kwave.utils.mapgen import focused_annulus_oneil
from kwave.utils.math import round_even
from kwave.utils.kwave_array import kWaveArray
from kwave.utils.signals import create_cw_signals

from kwave.kspaceFirstOrder3D import kspaceFirstOrder3D

from kwave.options.simulation_options import SimulationOptions
from kwave.options.simulation_execution_options import SimulationExecutionOptions

verbose: bool = False

# medium parameters
c0: float = 1500.0  # sound speed [m/s]
rho0: float = 1000.0  # density [kg/m^3]

# source parameters
source_f0 = 1.0e6  # source frequency [Hz]
source_roc = 30e-3  # bowl radius of curvature [m]
source_amp = np.array([0.5e6, 1e6, 0.75e6])  # source pressure [Pa]
source_phase = np.deg2rad(np.array([0.0, 10.0, 20.0]))  # source phase [radians]

# aperture diameters of the elements given an inner, outer pairs [m]
diameters = np.array([[0.0, 5.0], [10.0, 15.0], [20.0, 25.0]]) * 1e-3
diameters = diameters.tolist()

# grid parameters
axial_size: float = 40e-3  # total grid size in the axial dimension [m]
lateral_size: float = 45e-3  # total grid size in the lateral dimension [m]

# computational parameters
ppw: int = 3  # number of points per wavelength
t_end: float = 40e-6  # total compute time [s] (this must be long enough to reach steady state)
record_periods: int = 1  # number of periods to record
cfl: float = 0.5  # CFL number
source_x_offset: int = 20  # grid points to offset the source
bli_tolerance: float = 0.01  # tolerance for truncation of the off-grid source points
upsampling_rate: int = 10  # density of integration points relative to grid
verbose_level: int = 0  # verbosity of k-wave executable

# =========================================================================
# RUN SIMULATION
# =========================================================================

# --------------------
# GRID
# --------------------

# calculate the grid spacing based on the points per wavelength and the frequency
dx: float = c0 / (ppw * source_f0)  # [m]

# compute the size of the grid
Nx: int = round_even(axial_size / dx) + source_x_offset
Ny: int = round_even(lateral_size / dx)
Nz: int = Ny

# create the k-space grid
grid_size_points = Vector([Nx, Ny, Nz])
grid_spacing_meters = Vector([dx, dx, dx])
kgrid = kWaveGrid(grid_size_points, grid_spacing_meters)

# compute points per temporal period.
ppp: int = round(ppw / cfl)

# compute corresponding time spacing
dt = 1.0 / (ppp * source_f0)

# create the time array using an integer number of points per period
Nt = int(np.round(t_end / dt))
kgrid.setTime(Nt, dt)

# calculate the actual CFL and PPW
if verbose:
    print("PPW = " + str(c0 / (dx * source_f0)))
    print("CFL = " + str(c0 * dt / dx))

# --------------------
# SOURCE
# --------------------

# create empty kSource
source = kSource()

# create time varying source based on time, frequency, amplitude and phase
source_signal = create_cw_signals(np.squeeze(kgrid.t_array), source_f0, source_amp, source_phase)

# set bowl position and orientation
bowl_pos = [kgrid.x_vec[0].item() + source_x_offset * kgrid.dx, 0, 0]
focus_pos = [kgrid.x_vec[-1].item(), 0, 0]

# create empty kWaveArray
karray = kWaveArray(bli_tolerance=bli_tolerance, upsampling_rate=upsampling_rate, single_precision=True)

# add bowl shaped element to array
karray.add_annular_array(bowl_pos, source_roc, diameters, focus_pos)

# assign binary mask to source, based on array elements and the grid
source.p_mask = karray.get_array_binary_mask(kgrid)

# assign source signals, based on array elements, grid and signal
source.p = karray.get_distributed_source_signal(kgrid, source_signal)

# --------------------
# MEDIUM
# --------------------

# assign medium properties
medium = kWaveMedium(sound_speed=c0, density=rho0)

# --------------------
# SENSOR
# --------------------

sensor = kSensor()

# set sensor mask to record central plane, not including the source point
sensor.mask = np.zeros((Nx, Ny, Nz), dtype=bool)
sensor.mask[(source_x_offset + 1) :, :, Nz // 2] = True

# record the pressure
sensor.record = ["p"]

# record only the final few periods when the field is in steady state
sensor.record_start_index = kgrid.Nt - (record_periods * ppp) + 1

# --------------------
# SIMULATION
# --------------------

simulation_options = SimulationOptions(pml_auto=True, data_recast=True, save_to_disk=True, save_to_disk_exit=False, pml_inside=False)

execution_options = SimulationExecutionOptions(is_gpu_simulation=True, delete_data=False, verbose_level=2)

sensor_data = kspaceFirstOrder3D(
    medium=deepcopy(medium),
    kgrid=deepcopy(kgrid),
    source=deepcopy(source),
    sensor=deepcopy(sensor),
    simulation_options=simulation_options,
    execution_options=execution_options,
)

# extract amplitude from the sensor data
amp, _, _ = extract_amp_phase(sensor_data["p"].T, 1.0 / kgrid.dt, source_f0, dim=1, fft_padding=1, window="Rectangular")

# reshape data
amp = np.reshape(amp, (Nx - (source_x_offset + 1), Ny), order="F")

# extract pressure on axis
amp_on_axis = amp[:, Ny // 2]

# define axis vectors for plotting
<<<<<<< HEAD
x_vec = kgrid.x_vec[source_x_offset + 1: -1, :] - kgrid.x_vec[source_x_offset]
=======
x_vec = kgrid.x_vec[source_x_offset + 1 :, :] - kgrid.x_vec[source_x_offset]
>>>>>>> 4fa273fd
y_vec = kgrid.y_vec

# =========================================================================
# ANALYTICAL SOLUTION
# =========================================================================

p_axial = focused_annulus_oneil(
    source_roc, np.asarray(diameters).T, source_amp / (c0 * rho0), source_phase, source_f0, c0, rho0, np.squeeze(x_vec)
)

# =========================================================================
# VISUALISATION
# =========================================================================

# plot the pressure along the focal axis of the piston
fig1, ax1 = plt.subplots(1, 1)
ax1.plot(1e3 * x_vec, 1e-6 * p_axial, "k-", label="Exact")
ax1.plot(1e3 * x_vec, 1e-6 * amp_on_axis, "b.", label="k-Wave")
ax1.legend()
ax1.set(xlabel="Axial Position [mm]", ylabel="Pressure [MPa]", title="Axial Pressure")
ax1.set_xlim(0.0, 1e3 * axial_size)
ax1.grid()

# plot the source mask (pml is outside the grid in this example)

# get grid weights
grid_weights = karray.get_array_grid_weights(kgrid)

fig2, (ax2a, ax2b) = plt.subplots(1, 2)
ax2a.pcolormesh(
    1e3 * np.squeeze(kgrid.y_vec),
    1e3 * np.squeeze(kgrid.x_vec),
    np.flip(source.p_mask[:, :, Nz // 2], axis=0),
    shading="nearest",
)
ax2a.set(xlabel="y [mm]", ylabel="x [mm]", title="Source Mask")
ax2b.pcolormesh(
    1e3 * np.squeeze(kgrid.y_vec),
    1e3 * np.squeeze(kgrid.x_vec),
    np.flip(grid_weights[:, :, Nz // 2], axis=0),
    shading="nearest",
)
ax2b.set(xlabel="y [mm]", ylabel="x [mm]", title="Off-Grid Source Weights")
plt.tight_layout(pad=1.2)

# plot the pressure field
fig3, ax3 = plt.subplots(1, 1)
ax3.pcolormesh(1e3 * np.squeeze(y_vec), 1e3 * np.squeeze(x_vec), np.flip(amp, axis=1), shading="gouraud")
ax3.set(xlabel="Lateral Position [mm]", ylabel="Axial Position [mm]", title="Pressure Field")
ax3.set_ylim(1e3 * x_vec[-1], 1e3 * x_vec[0])

plt.show()
<|MERGE_RESOLUTION|>--- conflicted
+++ resolved
@@ -1,220 +1,216 @@
-import numpy as np
-import matplotlib.pyplot as plt
-from copy import deepcopy
-
-from kwave.data import Vector
-
-from kwave.kgrid import kWaveGrid
-from kwave.kmedium import kWaveMedium
-from kwave.ksensor import kSensor
-from kwave.ksource import kSource
-from kwave.utils.filters import extract_amp_phase
-from kwave.utils.mapgen import focused_annulus_oneil
-from kwave.utils.math import round_even
-from kwave.utils.kwave_array import kWaveArray
-from kwave.utils.signals import create_cw_signals
-
-from kwave.kspaceFirstOrder3D import kspaceFirstOrder3D
-
-from kwave.options.simulation_options import SimulationOptions
-from kwave.options.simulation_execution_options import SimulationExecutionOptions
-
-verbose: bool = False
-
-# medium parameters
-c0: float = 1500.0  # sound speed [m/s]
-rho0: float = 1000.0  # density [kg/m^3]
-
-# source parameters
-source_f0 = 1.0e6  # source frequency [Hz]
-source_roc = 30e-3  # bowl radius of curvature [m]
-source_amp = np.array([0.5e6, 1e6, 0.75e6])  # source pressure [Pa]
-source_phase = np.deg2rad(np.array([0.0, 10.0, 20.0]))  # source phase [radians]
-
-# aperture diameters of the elements given an inner, outer pairs [m]
-diameters = np.array([[0.0, 5.0], [10.0, 15.0], [20.0, 25.0]]) * 1e-3
-diameters = diameters.tolist()
-
-# grid parameters
-axial_size: float = 40e-3  # total grid size in the axial dimension [m]
-lateral_size: float = 45e-3  # total grid size in the lateral dimension [m]
-
-# computational parameters
-ppw: int = 3  # number of points per wavelength
-t_end: float = 40e-6  # total compute time [s] (this must be long enough to reach steady state)
-record_periods: int = 1  # number of periods to record
-cfl: float = 0.5  # CFL number
-source_x_offset: int = 20  # grid points to offset the source
-bli_tolerance: float = 0.01  # tolerance for truncation of the off-grid source points
-upsampling_rate: int = 10  # density of integration points relative to grid
-verbose_level: int = 0  # verbosity of k-wave executable
-
-# =========================================================================
-# RUN SIMULATION
-# =========================================================================
-
-# --------------------
-# GRID
-# --------------------
-
-# calculate the grid spacing based on the points per wavelength and the frequency
-dx: float = c0 / (ppw * source_f0)  # [m]
-
-# compute the size of the grid
-Nx: int = round_even(axial_size / dx) + source_x_offset
-Ny: int = round_even(lateral_size / dx)
-Nz: int = Ny
-
-# create the k-space grid
-grid_size_points = Vector([Nx, Ny, Nz])
-grid_spacing_meters = Vector([dx, dx, dx])
-kgrid = kWaveGrid(grid_size_points, grid_spacing_meters)
-
-# compute points per temporal period.
-ppp: int = round(ppw / cfl)
-
-# compute corresponding time spacing
-dt = 1.0 / (ppp * source_f0)
-
-# create the time array using an integer number of points per period
-Nt = int(np.round(t_end / dt))
-kgrid.setTime(Nt, dt)
-
-# calculate the actual CFL and PPW
-if verbose:
-    print("PPW = " + str(c0 / (dx * source_f0)))
-    print("CFL = " + str(c0 * dt / dx))
-
-# --------------------
-# SOURCE
-# --------------------
-
-# create empty kSource
-source = kSource()
-
-# create time varying source based on time, frequency, amplitude and phase
-source_signal = create_cw_signals(np.squeeze(kgrid.t_array), source_f0, source_amp, source_phase)
-
-# set bowl position and orientation
-bowl_pos = [kgrid.x_vec[0].item() + source_x_offset * kgrid.dx, 0, 0]
-focus_pos = [kgrid.x_vec[-1].item(), 0, 0]
-
-# create empty kWaveArray
-karray = kWaveArray(bli_tolerance=bli_tolerance, upsampling_rate=upsampling_rate, single_precision=True)
-
-# add bowl shaped element to array
-karray.add_annular_array(bowl_pos, source_roc, diameters, focus_pos)
-
-# assign binary mask to source, based on array elements and the grid
-source.p_mask = karray.get_array_binary_mask(kgrid)
-
-# assign source signals, based on array elements, grid and signal
-source.p = karray.get_distributed_source_signal(kgrid, source_signal)
-
-# --------------------
-# MEDIUM
-# --------------------
-
-# assign medium properties
-medium = kWaveMedium(sound_speed=c0, density=rho0)
-
-# --------------------
-# SENSOR
-# --------------------
-
-sensor = kSensor()
-
-# set sensor mask to record central plane, not including the source point
-sensor.mask = np.zeros((Nx, Ny, Nz), dtype=bool)
-sensor.mask[(source_x_offset + 1) :, :, Nz // 2] = True
-
-# record the pressure
-sensor.record = ["p"]
-
-# record only the final few periods when the field is in steady state
-sensor.record_start_index = kgrid.Nt - (record_periods * ppp) + 1
-
-# --------------------
-# SIMULATION
-# --------------------
-
-simulation_options = SimulationOptions(pml_auto=True, data_recast=True, save_to_disk=True, save_to_disk_exit=False, pml_inside=False)
-
-execution_options = SimulationExecutionOptions(is_gpu_simulation=True, delete_data=False, verbose_level=2)
-
-sensor_data = kspaceFirstOrder3D(
-    medium=deepcopy(medium),
-    kgrid=deepcopy(kgrid),
-    source=deepcopy(source),
-    sensor=deepcopy(sensor),
-    simulation_options=simulation_options,
-    execution_options=execution_options,
-)
-
-# extract amplitude from the sensor data
-amp, _, _ = extract_amp_phase(sensor_data["p"].T, 1.0 / kgrid.dt, source_f0, dim=1, fft_padding=1, window="Rectangular")
-
-# reshape data
-amp = np.reshape(amp, (Nx - (source_x_offset + 1), Ny), order="F")
-
-# extract pressure on axis
-amp_on_axis = amp[:, Ny // 2]
-
-# define axis vectors for plotting
-<<<<<<< HEAD
-x_vec = kgrid.x_vec[source_x_offset + 1: -1, :] - kgrid.x_vec[source_x_offset]
-=======
-x_vec = kgrid.x_vec[source_x_offset + 1 :, :] - kgrid.x_vec[source_x_offset]
->>>>>>> 4fa273fd
-y_vec = kgrid.y_vec
-
-# =========================================================================
-# ANALYTICAL SOLUTION
-# =========================================================================
-
-p_axial = focused_annulus_oneil(
-    source_roc, np.asarray(diameters).T, source_amp / (c0 * rho0), source_phase, source_f0, c0, rho0, np.squeeze(x_vec)
-)
-
-# =========================================================================
-# VISUALISATION
-# =========================================================================
-
-# plot the pressure along the focal axis of the piston
-fig1, ax1 = plt.subplots(1, 1)
-ax1.plot(1e3 * x_vec, 1e-6 * p_axial, "k-", label="Exact")
-ax1.plot(1e3 * x_vec, 1e-6 * amp_on_axis, "b.", label="k-Wave")
-ax1.legend()
-ax1.set(xlabel="Axial Position [mm]", ylabel="Pressure [MPa]", title="Axial Pressure")
-ax1.set_xlim(0.0, 1e3 * axial_size)
-ax1.grid()
-
-# plot the source mask (pml is outside the grid in this example)
-
-# get grid weights
-grid_weights = karray.get_array_grid_weights(kgrid)
-
-fig2, (ax2a, ax2b) = plt.subplots(1, 2)
-ax2a.pcolormesh(
-    1e3 * np.squeeze(kgrid.y_vec),
-    1e3 * np.squeeze(kgrid.x_vec),
-    np.flip(source.p_mask[:, :, Nz // 2], axis=0),
-    shading="nearest",
-)
-ax2a.set(xlabel="y [mm]", ylabel="x [mm]", title="Source Mask")
-ax2b.pcolormesh(
-    1e3 * np.squeeze(kgrid.y_vec),
-    1e3 * np.squeeze(kgrid.x_vec),
-    np.flip(grid_weights[:, :, Nz // 2], axis=0),
-    shading="nearest",
-)
-ax2b.set(xlabel="y [mm]", ylabel="x [mm]", title="Off-Grid Source Weights")
-plt.tight_layout(pad=1.2)
-
-# plot the pressure field
-fig3, ax3 = plt.subplots(1, 1)
-ax3.pcolormesh(1e3 * np.squeeze(y_vec), 1e3 * np.squeeze(x_vec), np.flip(amp, axis=1), shading="gouraud")
-ax3.set(xlabel="Lateral Position [mm]", ylabel="Axial Position [mm]", title="Pressure Field")
-ax3.set_ylim(1e3 * x_vec[-1], 1e3 * x_vec[0])
-
-plt.show()
+import numpy as np
+import matplotlib.pyplot as plt
+from copy import deepcopy
+
+from kwave.data import Vector
+
+from kwave.kgrid import kWaveGrid
+from kwave.kmedium import kWaveMedium
+from kwave.ksensor import kSensor
+from kwave.ksource import kSource
+from kwave.utils.filters import extract_amp_phase
+from kwave.utils.mapgen import focused_annulus_oneil
+from kwave.utils.math import round_even
+from kwave.utils.kwave_array import kWaveArray
+from kwave.utils.signals import create_cw_signals
+
+from kwave.kspaceFirstOrder3D import kspaceFirstOrder3D
+
+from kwave.options.simulation_options import SimulationOptions
+from kwave.options.simulation_execution_options import SimulationExecutionOptions
+
+verbose: bool = False
+
+# medium parameters
+c0: float = 1500.0  # sound speed [m/s]
+rho0: float = 1000.0  # density [kg/m^3]
+
+# source parameters
+source_f0 = 1.0e6  # source frequency [Hz]
+source_roc = 30e-3  # bowl radius of curvature [m]
+source_amp = np.array([0.5e6, 1e6, 0.75e6])  # source pressure [Pa]
+source_phase = np.deg2rad(np.array([0.0, 10.0, 20.0]))  # source phase [radians]
+
+# aperture diameters of the elements given an inner, outer pairs [m]
+diameters = np.array([[0.0, 5.0], [10.0, 15.0], [20.0, 25.0]]) * 1e-3
+diameters = diameters.tolist()
+
+# grid parameters
+axial_size: float = 40e-3  # total grid size in the axial dimension [m]
+lateral_size: float = 45e-3  # total grid size in the lateral dimension [m]
+
+# computational parameters
+ppw: int = 3  # number of points per wavelength
+t_end: float = 40e-6  # total compute time [s] (this must be long enough to reach steady state)
+record_periods: int = 1  # number of periods to record
+cfl: float = 0.5  # CFL number
+source_x_offset: int = 20  # grid points to offset the source
+bli_tolerance: float = 0.01  # tolerance for truncation of the off-grid source points
+upsampling_rate: int = 10  # density of integration points relative to grid
+verbose_level: int = 0  # verbosity of k-wave executable
+
+# =========================================================================
+# RUN SIMULATION
+# =========================================================================
+
+# --------------------
+# GRID
+# --------------------
+
+# calculate the grid spacing based on the points per wavelength and the frequency
+dx: float = c0 / (ppw * source_f0)  # [m]
+
+# compute the size of the grid
+Nx: int = round_even(axial_size / dx) + source_x_offset
+Ny: int = round_even(lateral_size / dx)
+Nz: int = Ny
+
+# create the k-space grid
+grid_size_points = Vector([Nx, Ny, Nz])
+grid_spacing_meters = Vector([dx, dx, dx])
+kgrid = kWaveGrid(grid_size_points, grid_spacing_meters)
+
+# compute points per temporal period.
+ppp: int = round(ppw / cfl)
+
+# compute corresponding time spacing
+dt = 1.0 / (ppp * source_f0)
+
+# create the time array using an integer number of points per period
+Nt = int(np.round(t_end / dt))
+kgrid.setTime(Nt, dt)
+
+# calculate the actual CFL and PPW
+if verbose:
+    print("PPW = " + str(c0 / (dx * source_f0)))
+    print("CFL = " + str(c0 * dt / dx))
+
+# --------------------
+# SOURCE
+# --------------------
+
+# create empty kSource
+source = kSource()
+
+# create time varying source based on time, frequency, amplitude and phase
+source_signal = create_cw_signals(np.squeeze(kgrid.t_array), source_f0, source_amp, source_phase)
+
+# set bowl position and orientation
+bowl_pos = [kgrid.x_vec[0].item() + source_x_offset * kgrid.dx, 0, 0]
+focus_pos = [kgrid.x_vec[-1].item(), 0, 0]
+
+# create empty kWaveArray
+karray = kWaveArray(bli_tolerance=bli_tolerance, upsampling_rate=upsampling_rate, single_precision=True)
+
+# add bowl shaped element to array
+karray.add_annular_array(bowl_pos, source_roc, diameters, focus_pos)
+
+# assign binary mask to source, based on array elements and the grid
+source.p_mask = karray.get_array_binary_mask(kgrid)
+
+# assign source signals, based on array elements, grid and signal
+source.p = karray.get_distributed_source_signal(kgrid, source_signal)
+
+# --------------------
+# MEDIUM
+# --------------------
+
+# assign medium properties
+medium = kWaveMedium(sound_speed=c0, density=rho0)
+
+# --------------------
+# SENSOR
+# --------------------
+
+sensor = kSensor()
+
+# set sensor mask to record central plane, not including the source point
+sensor.mask = np.zeros((Nx, Ny, Nz), dtype=bool)
+sensor.mask[(source_x_offset + 1) :, :, Nz // 2] = True
+
+# record the pressure
+sensor.record = ["p"]
+
+# record only the final few periods when the field is in steady state
+sensor.record_start_index = kgrid.Nt - (record_periods * ppp) + 1
+
+# --------------------
+# SIMULATION
+# --------------------
+
+simulation_options = SimulationOptions(pml_auto=True, data_recast=True, save_to_disk=True, save_to_disk_exit=False, pml_inside=False)
+
+execution_options = SimulationExecutionOptions(is_gpu_simulation=True, delete_data=False, verbose_level=2)
+
+sensor_data = kspaceFirstOrder3D(
+    medium=deepcopy(medium),
+    kgrid=deepcopy(kgrid),
+    source=deepcopy(source),
+    sensor=deepcopy(sensor),
+    simulation_options=simulation_options,
+    execution_options=execution_options,
+)
+
+# extract amplitude from the sensor data
+amp, _, _ = extract_amp_phase(sensor_data["p"].T, 1.0 / kgrid.dt, source_f0, dim=1, fft_padding=1, window="Rectangular")
+
+# reshape data
+amp = np.reshape(amp, (Nx - (source_x_offset + 1), Ny), order="F")
+
+# extract pressure on axis
+amp_on_axis = amp[:, Ny // 2]
+
+# define axis vectors for plotting
+x_vec = kgrid.x_vec[source_x_offset + 1: -1, :] - kgrid.x_vec[source_x_offset]
+y_vec = kgrid.y_vec
+
+# =========================================================================
+# ANALYTICAL SOLUTION
+# =========================================================================
+
+p_axial = focused_annulus_oneil(
+    source_roc, np.asarray(diameters).T, source_amp / (c0 * rho0), source_phase, source_f0, c0, rho0, np.squeeze(x_vec)
+)
+
+# =========================================================================
+# VISUALISATION
+# =========================================================================
+
+# plot the pressure along the focal axis of the piston
+fig1, ax1 = plt.subplots(1, 1)
+ax1.plot(1e3 * x_vec, 1e-6 * p_axial, "k-", label="Exact")
+ax1.plot(1e3 * x_vec, 1e-6 * amp_on_axis, "b.", label="k-Wave")
+ax1.legend()
+ax1.set(xlabel="Axial Position [mm]", ylabel="Pressure [MPa]", title="Axial Pressure")
+ax1.set_xlim(0.0, 1e3 * axial_size)
+ax1.grid()
+
+# plot the source mask (pml is outside the grid in this example)
+
+# get grid weights
+grid_weights = karray.get_array_grid_weights(kgrid)
+
+fig2, (ax2a, ax2b) = plt.subplots(1, 2)
+ax2a.pcolormesh(
+    1e3 * np.squeeze(kgrid.y_vec),
+    1e3 * np.squeeze(kgrid.x_vec),
+    np.flip(source.p_mask[:, :, Nz // 2], axis=0),
+    shading="nearest",
+)
+ax2a.set(xlabel="y [mm]", ylabel="x [mm]", title="Source Mask")
+ax2b.pcolormesh(
+    1e3 * np.squeeze(kgrid.y_vec),
+    1e3 * np.squeeze(kgrid.x_vec),
+    np.flip(grid_weights[:, :, Nz // 2], axis=0),
+    shading="nearest",
+)
+ax2b.set(xlabel="y [mm]", ylabel="x [mm]", title="Off-Grid Source Weights")
+plt.tight_layout(pad=1.2)
+
+# plot the pressure field
+fig3, ax3 = plt.subplots(1, 1)
+ax3.pcolormesh(1e3 * np.squeeze(y_vec), 1e3 * np.squeeze(x_vec), np.flip(amp, axis=1), shading="gouraud")
+ax3.set(xlabel="Lateral Position [mm]", ylabel="Axial Position [mm]", title="Pressure Field")
+ax3.set_ylim(1e3 * x_vec[-1], 1e3 * x_vec[0])
+
+plt.show()