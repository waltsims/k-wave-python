--- conflicted
+++ resolved
@@ -145,40 +145,37 @@
     # =========================================================================
     print(f"RUN_SIMULATION set to {RUN_SIMULATION}")
     # run the simulation if set to true, otherwise, load previous results from disk
-<<<<<<< HEAD
-    if RUN_SIMULATION:
-        print("Running simulation locally...")
-
-        # set medium position
-        medium_position = 0
-
-        # preallocate the storage
-        simulation_data = []
-
-        # loop through the scan lines
-        for scan_line_index in range(1, number_scan_lines + 1):
-            # for scan_line_index in range(1, 10):
-            # update the command line status
-            print(f'Computing scan line {scan_line_index} of {number_scan_lines}')
-
-            # load the current section of the medium
-            medium.sound_speed = sound_speed_map[:, medium_position:medium_position + Ny, :]
-            medium.density = density_map[:, medium_position:medium_position + Ny, :]
-
-            # set the input settings
-            input_filename  = f'example_input_{scan_line_index}.h5'
-            input_file_full_path = os.path.join(pathname, input_filename)
-            # set the input settings
-            simulation_options = SimulationOptions(
-                pml_inside=False,
-                pml_size=[PML_X_SIZE, PML_Y_SIZE, PML_Z_SIZE],
-                data_cast=DATA_CAST,
-                data_recast=True,
-                save_to_disk=True,
-                input_filename=input_filename,
-                save_to_disk_exit=False
-            )
-            # run the simulation
+
+    # set medium position
+    medium_position = 0
+
+    # preallocate the storage
+    simulation_data = []
+
+    # loop through the scan lines
+    for scan_line_index in range(1, number_scan_lines + 1):
+        # for scan_line_index in range(1, 10):
+        # update the command line status
+
+        # load the current section of the medium
+        medium.sound_speed = sound_speed_map[:, medium_position:medium_position + Ny, :]
+        medium.density = density_map[:, medium_position:medium_position + Ny, :]
+
+        # set the input settings
+        input_filename = f'example_input_{scan_line_index}.h5'
+        input_file_full_path = os.path.join(pathname, input_filename)
+        # set the input settings
+        simulation_options = SimulationOptions(
+            pml_inside=False,
+            pml_size=[PML_X_SIZE, PML_Y_SIZE, PML_Z_SIZE],
+            data_cast=DATA_CAST,
+            data_recast=True,
+            save_to_disk=True,
+            input_filename=input_filename,
+            save_to_disk_exit=False
+        )
+        # run the simulation
+        if RUN_SIMULATION:
             sensor_data = kspaceFirstOrder3DC(
                 medium=medium,
                 kgrid=kgrid,
@@ -187,50 +184,6 @@
                 simulation_options=simulation_options,
                 execution_options=SimulationExecutionOptions()
             )
-=======
-
-    # set medium position
-    medium_position = 0
-
-    # preallocate the storage
-    simulation_data = []
-
-    # loop through the scan lines
-    for scan_line_index in range(1, number_scan_lines + 1):
-        # for scan_line_index in range(1, 10):
-        # update the command line status
-
-        # load the current section of the medium
-        medium.sound_speed = sound_speed_map[:, medium_position:medium_position + Ny, :]
-        medium.density = density_map[:, medium_position:medium_position + Ny, :]
-
-        # set the input settings
-        input_filename = f'example_input_{scan_line_index}.h5'
-        input_file_full_path = os.path.join(pathname, input_filename)
-        # set the input settings
-        input_args = {
-            'pml_inside': False,
-            'pml_size': [PML_X_SIZE, PML_Y_SIZE, PML_Z_SIZE],
-            'data_cast': DATA_CAST,
-            'data_recast': True,
-            'save_to_disk': True,
-            'input_filename': input_file_full_path,
-            'save_to_disk_exit': False,
-        }
-
-        # run the simulation
-
-        if RUN_SIMULATION:
-            print(f'Computing scan line {scan_line_index} of {number_scan_lines}.')
-            sensor_data = kspaceFirstOrder3DC(**{
-                'medium': medium,
-                'kgrid': kgrid,
-                'source': not_transducer,
-                'sensor': not_transducer,
-                **input_args
-            })
->>>>>>> b378491f
-            simulation_data.append(sensor_data)
 
         # update medium position
         medium_position = medium_position + transducer.element_width
