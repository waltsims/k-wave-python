--- conflicted
+++ resolved
@@ -4,6 +4,7 @@
 
 # Virtual environments
 .venv/
+venv/
 
 # Compiled files
 *.pyc
@@ -40,13 +41,6 @@
 *.png
 *.tar.gz
 *.whl
-<<<<<<< HEAD
-*.png
-*.pyc
-kspaceFirstOrder-*_metadata.json
-venv
-=======
 *.asv
 kspaceFirstOrder-*_metadata.json
 
->>>>>>> 781e4d1c
