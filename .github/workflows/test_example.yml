name: test_example

on: [ push ]

jobs:
  test_example:
    strategy:
      matrix:
        os: [ "windows-latest", "ubuntu-latest" ] #, "macos-latest"]
<<<<<<< HEAD
        python-version: [ "3.9" ] #, "3.10" ]
=======
        python-version: [ "3.8", "3.9", "3.10", "3.11"]
>>>>>>> d4a235fd
    runs-on: ${{matrix.os}}
    steps:
      - uses: actions/checkout@v4
      - name: Set up Python ${{ matrix.python-version }}
        uses: actions/setup-python@v3
        with:
          python-version: ${{ matrix.python-version }}
      - name: Install dependencies
        run: |
          pip install -e '.[example]'
      - name: Run example script
        run: |
          python3 examples/us_bmode_linear_transducer/us_bmode_linear_transducer.py
      - name: Upload example results
        uses: actions/upload-artifact@v3
        with:
          name: example_bmode_reconstruction_results_${{ matrix.os }}_${{ matrix.python-version }}
          path: ${{ github.workspace }}/example_bmode.png<|MERGE_RESOLUTION|>--- conflicted
+++ resolved
@@ -7,11 +7,7 @@
     strategy:
       matrix:
         os: [ "windows-latest", "ubuntu-latest" ] #, "macos-latest"]
-<<<<<<< HEAD
-        python-version: [ "3.9" ] #, "3.10" ]
-=======
-        python-version: [ "3.8", "3.9", "3.10", "3.11"]
->>>>>>> d4a235fd
+        python-version: [ "3.9", "3.10", "3.11"]
     runs-on: ${{matrix.os}}
     steps:
       - uses: actions/checkout@v4
