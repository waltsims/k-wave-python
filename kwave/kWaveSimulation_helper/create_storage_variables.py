import numpy as np
from kwave.kgrid import kWaveGrid
from numpy.fft import ifftshift

<<<<<<< HEAD
from kwave import SimulationOptions, kWaveGrid
from kwave.data import Vector
=======
from kwave.options.simulation_options import SimulationOptions
from kwave.data import Array
>>>>>>> d9d0749f
from kwave.utils.dotdictionary import dotdict


# Note from Farid: This function/file is very suspicios. I'm pretty sure that the implementation is not correct.
# Full test-coverage is required for bug-fixes!

def create_storage_variables(
        kgrid: kWaveGrid, sensor, opt: SimulationOptions,
        values: dotdict, flags: dotdict
):
    # =========================================================================
    # PREPARE DATA MASKS AND STORAGE VARIABLES
    # =========================================================================

    record = None  # self.record  # ???

    set_flags(flags, values.sensor_x, sensor.mask, opt.cartesian_interp)

    # preallocate output variables
    if flags.time_rev:
        return flags

    num_sensor_points = get_num_of_sensor_points(flags.blank_sensor, flags.binary_sensor_mask, kgrid.k,
                                                 values.sensor_mask_index, values.sensor_x)

    num_recorded_time_points, stream_data_index = \
        get_num_recorded_time_points(kgrid.dim, kgrid.Nt, opt.stream_to_disk, sensor.record_start_index)

    create_shift_operators(record, values.record, kgrid, opt.use_sg)

    create_normalized_wavenumber_vectors(record, kgrid, flags.record_u_split_field)

    pml_size = [opt.pml_x_size, opt.pml_y_size, opt.pml_z_size]
    pml_size = Vector(pml_size[:kgrid.dim])
    all_vars_size = calculate_all_vars_size(kgrid, opt.pml_inside, pml_size)

    sensor_data = create_sensor_variables(values.record, kgrid, num_sensor_points, num_recorded_time_points,
                                          all_vars_size)

    create_transducer_buffer(values.transducer_sensor, values.transducer_receive_elevation_focus, sensor,
                             num_sensor_points, num_recorded_time_points, values.sensor_data_buffer_size,
                             flags, sensor_data)

    compute_triangulation_points(flags, kgrid, record)

    return flags


def set_flags(flags, sensor_x, sensor_mask, is_cartesian_interp):
    # check sensor mask based on the Cartesian interpolation setting
    if not flags.binary_sensor_mask and is_cartesian_interp == 'nearest':

        # extract the data using the binary sensor mask created in
        # inputChecking, but switch on Cartesian reorder flag so that the
        # final data is returned in the correct order (not in time
        # reversal mode).
        flags.binary_sensor_mask = True
        if not flags.time_rev:
            flags.reorder_data = True

        # check if any duplicate points have been discarded in the
        # conversion from a Cartesian to binary mask
        num_discarded_points = len(sensor_x) - sensor_mask.sum()
        if num_discarded_points != 0:
            print(
                f'  WARNING: {num_discarded_points} duplicated sensor points discarded (nearest neighbour interpolation)')


def get_num_of_sensor_points(is_blank_sensor, is_binary_sensor_mask, kgrid_k, sensor_mask_index, sensor_x):
    """
    Returns the number of sensor points for a given set of sensor parameters.

    Args:
        is_blank_sensor (bool): Whether the sensor is blank or not.
        is_binary_sensor_mask (bool): Whether the sensor mask is binary or not.
        kgrid_k (ndarray): An array of k-values for the k-Wave grid.
        sensor_mask_index (list): List of sensor mask indices.
        sensor_x (list): List of sensor x-coordinates.

    Returns:
        int: The number of sensor points.
    """
    if is_blank_sensor:
        num_sensor_points = kgrid_k.size
    elif is_binary_sensor_mask:
        num_sensor_points = len(sensor_mask_index)
    else:
        num_sensor_points = len(sensor_x)
    return num_sensor_points


def get_num_recorded_time_points(kgrid_dim, Nt, stream_to_disk, record_start_index):
    """
        calculate the number of time points that are stored
        - if streaming data to disk, reduce to the size of the
            sensor_data matrix based on the value of self.options.stream_to_disk
        - if a user input for sensor.record_start_index is given, reduce
            the size of the sensor_data matrix based on the value given
    Args:
        kgrid_dim:
        Nt:
        stream_to_disk:
        record_start_index:

    Returns:

    """
    if kgrid_dim == 3 and stream_to_disk:

        # set the number of points
        num_recorded_time_points = stream_to_disk

        # initialise the file index variable
        stream_data_index = 1

    else:
        num_recorded_time_points = Nt - record_start_index + 1
        stream_data_index = None  # ???

    return num_recorded_time_points, stream_data_index


def create_shift_operators(record: dotdict, record_old: dotdict, kgrid: kWaveGrid, is_use_sg):
    # create shift operators used for calculating the components of the
    # particle velocity field on the non-staggered grids (these are used
    # for both binary and cartesian sensor masks)
    if (record_old.u_non_staggered or record_old.u_split_field or record_old.I or record_old.I_avg):
        if is_use_sg:
            if kgrid.dim == 1:
                record.x_shift_neg = ifftshift(np.exp(-1j * kgrid.k_vec.x * kgrid.dx / 2))
            elif kgrid.dim == 2:
                record.x_shift_neg = ifftshift(np.exp(-1j * kgrid.k_vec.x * kgrid.dx / 2))
                record.y_shift_neg = ifftshift(np.exp(-1j * kgrid.k_vec.y * kgrid.dy / 2)).T
            elif kgrid.dim == 3:
                record.x_shift_neg = ifftshift(np.exp(-1j * kgrid.k_vec.x * kgrid.dx / 2))
                record.y_shift_neg = ifftshift(np.exp(-1j * kgrid.k_vec.y * kgrid.dy / 2)).T
                record.z_shift_neg = np.transpose(ifftshift(np.exp(-1j * kgrid.k_vec.z * kgrid.dz / 2)), [1, 2, 0])
        else:
            if kgrid.dim == 1:
                record.x_shift_neg = 1
            elif kgrid.dim == 2:
                record.x_shift_neg = 1
                record.y_shift_neg = 1
            elif kgrid.dim == 3:
                record.x_shift_neg = 1
                record.y_shift_neg = 1
                record.z_shift_neg = 1


def create_normalized_wavenumber_vectors(record: dotdict, kgrid: kWaveGrid, is_record_u_split_field):
    # create normalised wavenumber vectors for k-space dyadics used to
    # split the particule velocity into compressional and shear components
    if not is_record_u_split_field:
        return

    # x-dimension
    record.kx_norm = kgrid.kx / kgrid.k
    record.kx_norm[kgrid.k == 0] = 0
    record.kx_norm = ifftshift(record.kx_norm)

    # y-dimension
    record.ky_norm = kgrid.ky / kgrid.k
    record.ky_norm[kgrid.k == 0] = 0
    record.ky_norm = ifftshift(record.ky_norm)

    # z-dimension
    if kgrid.dim == 3:
        record.kz_norm = kgrid.kz / kgrid.k
        record.kz_norm[kgrid.k == 0] = 0
        record.kz_norm = ifftshift(record.kz_norm)


def create_sensor_variables(record_old: dotdict, kgrid, num_sensor_points, num_recorded_time_points, all_vars_size):
    # create storage and scaling variables - all variables are saved as
    # fields of a structure called sensor_data

    # allocate empty sensor structure
    sensor_data = dotdict()

    # if only p is being stored (i.e., if no user input is given for
    # sensor.record), then sensor_data.p is copied to sensor_data at the
    # end of the simulation

    # time history of the acoustic pressure
    if record_old.p or record_old.I or record_old.I_avg:
        sensor_data.p = np.zeros([num_sensor_points, num_recorded_time_points])

    # maximum pressure
    if record_old.p_max:
        sensor_data.p_max = np.zeros([num_sensor_points, 1])

    # minimum pressure
    if record_old.p_min:
        sensor_data.p_min = np.zeros([num_sensor_points, 1])

    # rms pressure
    if record_old.p_rms:
        sensor_data.p_rms = np.zeros([num_sensor_points, 1])

    # maximum pressure over all grid points
    if record_old.p_max_all:
        sensor_data.p_max_all = np.zeros(all_vars_size)

    # minimum pressure over all grid points
    if record_old.p_min_all:
        sensor_data.p_min_all = np.zeros(all_vars_size)

    # time history of the acoustic particle velocity
    if record_old.u:
        # pre-allocate the velocity fields based on the number of dimensions in the simulation
        if kgrid.dim == 1:
            sensor_data.ux = np.zeros([num_sensor_points, num_recorded_time_points])
        elif kgrid.dim == 2:
            sensor_data.ux = np.zeros([num_sensor_points, num_recorded_time_points])
            sensor_data.uy = np.zeros([num_sensor_points, num_recorded_time_points])
        elif kgrid.dim == 3:
            sensor_data.ux = np.zeros([num_sensor_points, num_recorded_time_points])
            sensor_data.uy = np.zeros([num_sensor_points, num_recorded_time_points])
            sensor_data.uz = np.zeros([num_sensor_points, num_recorded_time_points])

    # maximum particle velocity
    if record_old.u_max:

        # pre-allocate the velocity fields based on the number of
        # dimensions in the simulation
        if kgrid.dim == 1:
            sensor_data.ux_max = np.zeros([num_sensor_points, 1])
        if kgrid.dim == 2:
            sensor_data.ux_max = np.zeros([num_sensor_points, 1])
            sensor_data.uy_max = np.zeros([num_sensor_points, 1])
        if kgrid.dim == 3:
            sensor_data.ux_max = np.zeros([num_sensor_points, 1])
            sensor_data.uy_max = np.zeros([num_sensor_points, 1])
            sensor_data.uz_max = np.zeros([num_sensor_points, 1])

    # minimum particle velocity
    if record_old.u_min:
        # pre-allocate the velocity fields based on the number of
        # dimensions in the simulation

        if kgrid.dim == 1:
            sensor_data.ux_min = np.zeros([num_sensor_points, 1])
        if kgrid.dim == 2:
            sensor_data.ux_min = np.zeros([num_sensor_points, 1])
            sensor_data.uy_min = np.zeros([num_sensor_points, 1])
        if kgrid.dim == 3:
            sensor_data.ux_min = np.zeros([num_sensor_points, 1])
            sensor_data.uy_min = np.zeros([num_sensor_points, 1])
            sensor_data.uz_min = np.zeros([num_sensor_points, 1])

    # rms particle velocity
    if record_old.u_rms:
        # pre-allocate the velocity fields based on the number of  dimensions in the simulation

        if kgrid.dim == 1:
            sensor_data.ux_rms = np.zeros([num_sensor_points, 1])
        if kgrid.dim == 2:
            sensor_data.ux_rms = np.zeros([num_sensor_points, 1])
            sensor_data.uy_rms = np.zeros([num_sensor_points, 1])
        if kgrid.dim == 3:
            sensor_data.ux_rms = np.zeros([num_sensor_points, 1])
            sensor_data.uy_rms = np.zeros([num_sensor_points, 1])
            sensor_data.uz_rms = np.zeros([num_sensor_points, 1])

    # maximum particle velocity over all grid points
    if record_old.u_max_all:

        # pre-allocate the velocity fields based on the number of dimensions in the simulation
        if kgrid.dim == 1:
            sensor_data.ux_max_all = np.zeros(all_vars_size)
        if kgrid.dim == 2:
            sensor_data.ux_max_all = np.zeros(all_vars_size)
            sensor_data.uy_max_all = np.zeros(all_vars_size)
        if kgrid.dim == 3:
            sensor_data.ux_max_all = np.zeros(all_vars_size)
            sensor_data.uy_max_all = np.zeros(all_vars_size)
            sensor_data.uz_max_all = np.zeros(all_vars_size)

    # minimum particle velocity over all grid points
    if record_old.u_min_all:

        # pre-allocate the velocity fields based on the number of dimensions in the simulation
        if kgrid.dim == 1:
            sensor_data.ux_min_all = np.zeros(all_vars_size)
        if kgrid.dim == 2:
            sensor_data.ux_min_all = np.zeros(all_vars_size)
            sensor_data.uy_min_all = np.zeros(all_vars_size)
        if kgrid.dim == 3:
            sensor_data.ux_min_all = np.zeros(all_vars_size)
            sensor_data.uy_min_all = np.zeros(all_vars_size)
            sensor_data.uz_min_all = np.zeros(all_vars_size)

    # time history of the acoustic particle velocity on the
    # non-staggered grid points
    if record_old.u_non_staggered or record_old.I or record_old.I_avg:

        # pre-allocate the velocity fields based on the number of dimensions in the simulation
        if kgrid.dim == 1:
            sensor_data.ux_non_staggered = np.zeros([num_sensor_points, num_recorded_time_points])
        if kgrid.dim == 2:
            sensor_data.ux_non_staggered = np.zeros([num_sensor_points, num_recorded_time_points])
            sensor_data.uy_non_staggered = np.zeros([num_sensor_points, num_recorded_time_points])
        if kgrid.dim == 3:
            sensor_data.ux_non_staggered = np.zeros([num_sensor_points, num_recorded_time_points])
            sensor_data.uy_non_staggered = np.zeros([num_sensor_points, num_recorded_time_points])
            sensor_data.uz_non_staggered = np.zeros([num_sensor_points, num_recorded_time_points])

    # time history of the acoustic particle velocity split into
    # compressional and shear components
    if record_old.u_split_field:

        # pre-allocate the velocity fields based on the number of dimensions in the simulation
        if kgrid.dim == 2:
            sensor_data.ux_split_p = np.zeros([num_sensor_points, num_recorded_time_points])
            sensor_data.ux_split_s = np.zeros([num_sensor_points, num_recorded_time_points])
            sensor_data.uy_split_p = np.zeros([num_sensor_points, num_recorded_time_points])
            sensor_data.uy_split_s = np.zeros([num_sensor_points, num_recorded_time_points])
        if kgrid.dim == 3:
            sensor_data.ux_split_p = np.zeros([num_sensor_points, num_recorded_time_points])
            sensor_data.ux_split_s = np.zeros([num_sensor_points, num_recorded_time_points])
            sensor_data.uy_split_p = np.zeros([num_sensor_points, num_recorded_time_points])
            sensor_data.uy_split_s = np.zeros([num_sensor_points, num_recorded_time_points])
            sensor_data.uz_split_p = np.zeros([num_sensor_points, num_recorded_time_points])
            sensor_data.uz_split_s = np.zeros([num_sensor_points, num_recorded_time_points])

    return sensor_data


def create_transducer_buffer(is_transducer_sensor, is_transducer_receive_elevation_focus, sensor,
                             num_sensor_points, num_recorded_time_points, sensor_data_buffer_size, flags, sensor_data):
    # object of the kWaveTransducer class is being used as a sensor
    if is_transducer_sensor:
        if is_transducer_receive_elevation_focus:

            # if there is elevation focusing, a buffer is
            # needed to store a short time history at each
            # sensor point before averaging
            # ???
            sensor_data_buffer_size = sensor.elevation_beamforming_delays.max() + 1
            if sensor_data_buffer_size > 1:
                sensor_data_buffer = np.zeros([num_sensor_points, sensor_data_buffer_size])
            else:
                del sensor_data_buffer_size
                flags.transducer_receive_elevation_focus = False

        # the grid points can be summed on the fly and so the
        # sensor is the size of the number of active elements
        sensor_data.transducer = np.zeros([int(sensor.number_active_elements), num_recorded_time_points])


def compute_triangulation_points(flags, kgrid, record):
    # precomputate the triangulation points if a Cartesian sensor mask
    # is used with linear interpolation (tri and bc are the Delaunay
    # triangulation and Barycentric coordinates)
    if not flags.binary_sensor_mask:
        if kgrid.dim == 1:

            # assign pseudonym for Cartesain grid points in 1D (this
            # is later used for data casting)
            record.grid_x = kgrid.x_vec

        else:

            # update command line status
            print('  calculating Delaunay triangulation...')

            # compute triangulation
            if kgrid.dim == 2:
                if flags.axisymmetric:
                    record.tri, record.bc = gridDataFast2D(kgrid.x, kgrid.y - kgrid.y_vec.min(), sensor_x, sensor_y)
                else:
                    record.tri, record.bc = gridDataFast2D(kgrid.x, kgrid.y, sensor_x, sensor_y)
            elif kgrid.dim == 3:
                record.tri, record.bc = gridDataFast3D(kgrid.x, kgrid.y, kgrid.z, sensor_x, sensor_y, sensor_z)


def calculate_all_vars_size(kgrid, is_pml_inside, pml_size):
    # calculate the size of the _all and _final output variables - if the
    # PML is set to be outside the grid, these will be the same size as the
    # user input, rather than the expanded grid
    if is_pml_inside:
        all_vars_size = kgrid.k.shape
    else:
        if kgrid.dim == 1:
            all_vars_size = [kgrid.Nx - 2 * pml_size.x, 1]
        elif kgrid.dim == 2:
            all_vars_size = [kgrid.Nx - 2 * pml_size.x, kgrid.Ny - 2 * pml_size.y]
        elif kgrid.dim == 3:
            all_vars_size = [kgrid.Nx - 2 * pml_size.x, kgrid.Ny - 2 * pml_size.y, kgrid.Nz - 2 * pml_size.z]
        else:
            raise NotImplementedError
    return all_vars_size<|MERGE_RESOLUTION|>--- conflicted
+++ resolved
@@ -2,13 +2,8 @@
 from kwave.kgrid import kWaveGrid
 from numpy.fft import ifftshift
 
-<<<<<<< HEAD
 from kwave import SimulationOptions, kWaveGrid
 from kwave.data import Vector
-=======
-from kwave.options.simulation_options import SimulationOptions
-from kwave.data import Array
->>>>>>> d9d0749f
 from kwave.utils.dotdictionary import dotdict
 
 
