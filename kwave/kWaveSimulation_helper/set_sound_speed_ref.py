--- conflicted
+++ resolved
@@ -1,10 +1,6 @@
-<<<<<<< HEAD
-from kwave.kmedium import kWaveMedium
-=======
->>>>>>> ff570421
 import numpy as np
 
-from kwave import kWaveMedium
+from kwave.kmedium import kWaveMedium
 from kwave.options.simulation_options import SimulationType
 
 
