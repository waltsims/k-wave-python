<<<<<<< HEAD
from pathlib import Path
=======
from dataclasses import dataclass
import os
>>>>>>> d4b8e3c0
from typing import Optional, Union
import os

from kwave import PLATFORM, BINARY_DIR
from kwave.ksensor import kSensor


class SimulationExecutionOptions:
    """
    A class to manage and configure the execution options for k-Wave simulations.
    """

    def __init__(
        self,
        is_gpu_simulation: bool = False,
        binary_path: Optional[str] = None,
        binary_dir: Optional[str] = None,
        binary_name: Optional[str] = None,
        kwave_function_name: Optional[str] = "kspaceFirstOrder3D",
        delete_data: bool = True,
        device_num: Optional[int] = None,
        num_threads: Union[int, str] = "all",
        thread_binding: Optional[bool] = None,
        system_call: Optional[str] = None,
        verbose_level: int = 0,
        auto_chunking: Optional[bool] = True,
        show_sim_log: bool = True,
    ):
        self.is_gpu_simulation = is_gpu_simulation
        self._binary_path = binary_path
        self._binary_name = binary_name
        self._binary_dir = binary_dir
        self.kwave_function_name = kwave_function_name
        self.delete_data = delete_data
        self.device_num = device_num
        self.num_threads = num_threads
        self.thread_binding = thread_binding
        self.system_call = system_call
        self.verbose_level = verbose_level
        self.auto_chunking = auto_chunking
        self.show_sim_log = show_sim_log

    @property
    def num_threads(self) -> Union[int, str]:
        return self._num_threads

    @num_threads.setter
    def num_threads(self, value: Union[int, str]):
        cpu_count = os.cpu_count()
        if cpu_count is None:
            raise RuntimeError("Unable to determine the number of CPUs on this system. Please specify the number of threads explicitly.")

        if value == "all":
            value = cpu_count

        if not isinstance(value, int):
            raise ValueError("Got {value}. Number of threads must be 'all' or a positive integer")

        if value <= 0 or value > cpu_count:
            raise ValueError(f"Number of threads {value} must be a positive integer and less than total threads on the system {cpu_count}.")

        self._num_threads = value

    @property
    def verbose_level(self) -> int:
        return self._verbose_level

    @verbose_level.setter
    def verbose_level(self, value: int):
        if not (isinstance(value, int) and 0 <= value <= 2):
            raise ValueError("Verbose level must be between 0 and 2")
        self._verbose_level = value

    @property
    def is_gpu_simulation(self) -> Optional[bool]:
        return self._is_gpu_simulation

    @is_gpu_simulation.setter
    def is_gpu_simulation(self, value: Optional[bool]):
        "Set the flag to enable default GPU simulation. This option will supercede custom binary paths."
        self._is_gpu_simulation = value
        # Automatically update the binary name based on the GPU simulation flag
        if value is not None:
            self._binary_name = None

    @property
    def binary_name(self) -> str:
        valid_binary_names = ["kspaceFirstOrder-CUDA", "kspaceFirstOrder-OMP"]
        if PLATFORM == "windows":
            valid_binary_names = [name + ".exe" for name in valid_binary_names]

        if self._binary_name is None:
            # set default binary name based on GPU simulation value
            if self.is_gpu_simulation is None:
                raise ValueError("`is_gpu_simulation` must be set to either True or False before determining the binary name.")

            if self.is_gpu_simulation:
                self._binary_name = "kspaceFirstOrder-CUDA"
            else:
                self._binary_name = "kspaceFirstOrder-OMP"

            if PLATFORM == "windows":
                self._binary_name += ".exe"
        elif self._binary_name not in valid_binary_names:
            import warnings

            warnings.warn("Custom binary name set. Ignoring `is_gpu_simulation` state.")
        return self._binary_name

    @binary_name.setter
    def binary_name(self, value: str):
        self._binary_name = value

    @property
    def binary_path(self) -> Path:
        if self._binary_path is not None:
            return self._binary_path

        binary_dir = BINARY_DIR if self._binary_dir is None else self._binary_dir

        if binary_dir is None:
            raise ValueError("Binary directory is not specified.")

        path = Path(binary_dir) / self.binary_name
        if PLATFORM == "windows" and not path.name.endswith(".exe"):
            path = path.with_suffix(".exe")
        return path

    @binary_path.setter
    def binary_path(self, value: str):
        # check if the binary path is a valid path
        if not os.path.exists(value):
            raise FileNotFoundError(
                f"Binary path {value} does not exist. If you are trying to set `binary_dir`, use the `binary_dir` attribute instead."
            )
        self._binary_path = value

    @property
    def binary_dir(self) -> str:
        return BINARY_DIR if self._binary_dir is None else self._binary_dir

    @binary_dir.setter
    def binary_dir(self, value: str):
        # check if binary_dir is a directory
        if not os.path.isdir(value):
            raise NotADirectoryError(
                f"{value} is not a directory. If you are trying to set the `binary_path`, use the `binary_path` attribute instead."
            )
        self._binary_dir = Path(value)

    def get_options_string(self, sensor: kSensor) -> str:
        options_list = []
        if self.device_num is not None and self.device_num < 0:
            raise ValueError("Device number must be non-negative")
        if self.device_num is not None:
            options_list.append(f" -g {self.device_num}")

        if self.num_threads is not None:
            options_list.append(f" -t {self.num_threads}")

        if self.verbose_level > 0:
            options_list.append(f" --verbose {self.verbose_level}")

        record_options_map = {
            "p": "p_raw",
            "p_max": "p_max",
            "p_min": "p_min",
            "p_rms": "p_rms",
            "p_max_all": "p_max_all",
            "p_min_all": "p_min_all",
            "p_final": "p_final",
            "u": "u_raw",
            "u_max": "u_max",
            "u_min": "u_min",
            "u_rms": "u_rms",
            "u_max_all": "u_max_all",
            "u_min_all": "u_min_all",
            "u_final": "u_final",
        }

        if sensor.record is not None:
            matching_keys = set(sensor.record).intersection(record_options_map.keys())
            for key in matching_keys:
                options_list.append(f" --{record_options_map[key]}")

            if "u_non_staggered" in sensor.record or "I_avg" in sensor.record or "I" in sensor.record:
                options_list.append(" --u_non_staggered_raw")

            if ("I_avg" in sensor.record or "I" in sensor.record) and ("p" not in sensor.record):
                options_list.append(" --p_raw")
        else:
            options_list.append(" --p_raw")

        if sensor.record_start_index is not None:
            options_list.append(f" -s {sensor.record_start_index}")

        return " ".join(options_list)

    @property
<<<<<<< HEAD
    def system_string(self):
        env_set_str = "" if is_unix() else "set "
        sys_sep_str = " " if is_unix() else " & "
        omp_proc_bind = "SPREAD" if self.thread_binding else "CLOSE"
        system_string = f"{env_set_str}OMP_PLACES=cores{sys_sep_str}{env_set_str}OMP_PROC_BIND={omp_proc_bind}{sys_sep_str}"

        if self.system_call:
            system_string += f" {self.system_call}{sys_sep_str}"
=======
    def env_vars(self) -> dict:
        env = os.environ

        if PLATFORM != "darwin":
            env.update({"OMP_PLACES": "cores"})

        if self.thread_binding is not None:
            if PLATFORM == "darwin":
                raise ValueError("Thread binding is not supported in MacOS.")
            # read the parameters and update the system options
            if self.thread_binding:
                env.update({"OMP_PROC_BIND": "SPREAD"})
            else:
                env.update({"OMP_PROC_BIND": "CLOSE"})
        else:
            if PLATFORM != "darwin":
                env.update({"OMP_PROC_BIND": "SPREAD"})
>>>>>>> d4b8e3c0

        return env<|MERGE_RESOLUTION|>--- conflicted
+++ resolved
@@ -1,9 +1,4 @@
-<<<<<<< HEAD
 from pathlib import Path
-=======
-from dataclasses import dataclass
-import os
->>>>>>> d4b8e3c0
 from typing import Optional, Union
 import os
 
@@ -203,16 +198,6 @@
         return " ".join(options_list)
 
     @property
-<<<<<<< HEAD
-    def system_string(self):
-        env_set_str = "" if is_unix() else "set "
-        sys_sep_str = " " if is_unix() else " & "
-        omp_proc_bind = "SPREAD" if self.thread_binding else "CLOSE"
-        system_string = f"{env_set_str}OMP_PLACES=cores{sys_sep_str}{env_set_str}OMP_PROC_BIND={omp_proc_bind}{sys_sep_str}"
-
-        if self.system_call:
-            system_string += f" {self.system_call}{sys_sep_str}"
-=======
     def env_vars(self) -> dict:
         env = os.environ
 
@@ -230,6 +215,5 @@
         else:
             if PLATFORM != "darwin":
                 env.update({"OMP_PROC_BIND": "SPREAD"})
->>>>>>> d4b8e3c0
 
         return env