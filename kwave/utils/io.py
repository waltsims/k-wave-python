import logging
import os
import platform
import socket
from datetime import datetime
from typing import Optional

import cv2
import h5py
import numpy as np

import kwave
from .conversion import cast_to_type
from .data import get_date_string
from .dotdictionary import dotdict


def get_h5_literals():
    literals = dotdict(
        {
            # data type
            "DATA_TYPE_ATT_NAME": "data_type",
            "MATRIX_DATA_TYPE_MATLAB": "single",
            "MATRIX_DATA_TYPE_C": "float",
            "INTEGER_DATA_TYPE_MATLAB": "uint64",
            "INTEGER_DATA_TYPE_C": "long",
            # real / complex
            "DOMAIN_TYPE_ATT_NAME": "domain_type",
            "DOMAIN_TYPE_REAL": "real",
            "DOMAIN_TYPE_COMPLEX": "complex",
            # file descriptors
            "FILE_MAJOR_VER_ATT_NAME": "major_version",
            "FILE_MINOR_VER_ATT_NAME": "minor_version",
            "FILE_DESCR_ATT_NAME": "file_description",
            "FILE_CREATION_DATE_ATT_NAME": "creation_date",
            "CREATED_BY_ATT_NAME": "created_by",
            # file type
            "FILE_TYPE_ATT_NAME": "file_type",
            "HDF_INPUT_FILE": "input",
            "HDF_OUTPUT_FILE": "output",
            "HDF_CHECKPOINT_FILE": "checkpoint",
            # file version information
            "HDF_FILE_MAJOR_VERSION": "1",
            "HDF_FILE_MINOR_VERSION": "2",
            # compression level
            "HDF_COMPRESSION_LEVEL": 0,
        }
    )
    return literals


def write_matrix(filename, matrix: np.ndarray, matrix_name: str, compression_level: int = None, auto_chunk: bool = True):
    # get literals
    h5_literals = get_h5_literals()

    assert isinstance(auto_chunk, bool), "auto_chunk must be a boolean."

    if compression_level is None:
        compression_level = h5_literals.HDF_COMPRESSION_LEVEL

    # dims = num_dim(matrix)
    dims = len(matrix.shape)

    if dims == 3:
        matrix = np.transpose(matrix, [2, 1, 0])  # C <=> Fortran ordering
    if dims == 2:
        matrix = np.transpose(matrix)  # C <=> Fortran ordering

    # get the size of the input matrix
    if dims == 3:
        Nx, Ny, Nz = matrix.shape
    elif dims == 2:
        Ny, Nz = matrix.shape
        Nx = 1
    else:
        Nx, Ny, Nz = 1, 1, 1

    # check size of matrix and set chunk size and compression level
    if dims == 3:
        # set chunk size to Nx * Ny
        chunk_size = [Nx, Ny, 1]
    elif dims == 2:
        # set chunk size to Nx
        chunk_size = [Nx, 1, 1]
    elif dims <= 1:
        # check that the matrix size is greater than 1 MB
        one_mb = (1024**2) / 8
        if matrix.size > one_mb:
            # set chunk size to 1 MB
            if Nx > Ny:
                chunk_size = [one_mb, 1, 1]
            elif Ny > Nz:
                chunk_size = [1, one_mb, 1]
            else:
                chunk_size = [1, 1, one_mb]
        else:
            # set no compression
            compression_level = 0

            # set chunk size to grid size
            if matrix.size == 1:
                chunk_size = (1, 1, 1)
            elif Nx > Ny:
                chunk_size = (Nx, 1, 1)
            elif Ny > Nz:
                chunk_size = (1, Ny, 1)
            else:
                chunk_size = (1, 1, Nz)
    else:
        # throw error for unknown matrix size
        raise ValueError("Input matrix must have 1, 2 or 3 dimensions.")

    # check the format of the matrix is either single precision (float in C++)
    # or uint64 (unsigned long in C++)
    if matrix.dtype == np.float32:
        # set data type flags
        data_type_matlab = h5_literals.MATRIX_DATA_TYPE_MATLAB
        data_type_c = h5_literals.MATRIX_DATA_TYPE_C
    elif matrix.dtype == np.uint64:
        # set data type flags
        data_type_matlab = h5_literals.INTEGER_DATA_TYPE_MATLAB
        data_type_c = h5_literals.INTEGER_DATA_TYPE_C

    else:
        # throw error for unknown data type
        raise ValueError("Input matrix must be of type " "single" " or " "uint64" ".")

    # check if the input matrix is real or complex, if complex, rearrange the
    # data in the C++ format
    if np.isreal(matrix).all():
        # set file tag
        domain_type = "real"  # DOMAIN_TYPE_REAL

    elif dims == 3:
        # set file tag
        domain_type = h5_literals.DOMAIN_TYPE_COMPLEX

        # rearrange the data so the real and imaginary parts are stored in the
        # same matrix
        matrix = np.concatenate(matrix.real, matrix.imag, axis=0)
        matrix = matrix.reshape((Nx, 2, Ny, Nz))
        matrix = np.transpose(matrix, (1, 0, 2, 3))
        matrix = matrix.reshape((2 * Nx, Ny, Nz))

        # update the size of Nx
        Nx = 2 * Nx

    elif dims <= 1:
        # set file tag
        domain_type = h5_literals.DOMAIN_TYPE_COMPLEX

        # rearrange the data so the real and imaginary parts are stored in the
        # same matrix
        nelems = matrix.size
        matrix = matrix.reshape((nelems, 1))
        matrix = np.concatenate(matrix.real, matrix.imag, axis=0)
        matrix = matrix.reshape((nelems, 2, 1, 1))
        matrix = np.transpose(matrix, (1, 0, 2, 3))

        # update the matrix size
        Nx = Nx * (2 - np.array(Nx == 1).astype(float))
        Ny = Ny * (2 - np.array(Ny == 1).astype(float))
        Nz = Nz * (2 - np.array(Nz == 1).astype(float))

        # double store in x-direction if a complex scalar
        if Nx == 1 and Ny == 1 and Nz == 1:
            Nx = 2 * Nx

        # put in correct dimension
        matrix = matrix.reshape((Nx, Ny, Nz))

    else:
        raise NotImplementedError("Currently there is no support for saving 2D complex matrices.")

    # allocate a holder for the new matrix within the file
    opts = {"dtype": data_type_matlab, "chunks": auto_chunk if auto_chunk is True else tuple(chunk_size)}

    if compression_level != 0:
        # use compression
        opts["compression"] = compression_level

    # write the matrix into the file
    with h5py.File(filename, "a") as f:
        f.create_dataset(f"/{matrix_name}", [Nx, Ny, Nz], data=matrix, **opts)

        # set attributes for the matrix (used by k-Wave++)
        assign_str_attr(f[f"/{matrix_name}"].attrs, h5_literals.DOMAIN_TYPE_ATT_NAME, domain_type)
        assign_str_attr(f[f"/{matrix_name}"].attrs, h5_literals.DATA_TYPE_ATT_NAME, data_type_c)


<<<<<<< HEAD
def write_attributes_typed(filename, file_description=None):
    # get literals
    h5_literals = get_h5_literals()

    # get computer infor
    comp_info = dotdict(
        {
            "date": datetime.now().strftime("%d-%b-%Y"),
            "computer_name": socket.gethostname(),
            "operating_system_type": platform.system(),
            "operating_system": platform.system() + " " + platform.release() + " " + platform.version(),
            "user_name": os.environ.get("USERNAME"),
            "matlab_version": "N/A",
            "kwave_version": "1.3",
            "kwave_path": "N/A",
        }
    )

    # set file description if not provided by user
    if file_description is None:
        file_description = (
            f"Input data created by {comp_info.user_name} running MATLAB "
            f"{comp_info.matlab_version} on {comp_info.operating_system_type}"
        )

    # set additional file attributes
    with h5py.File(filename, "a") as f:
        f[h5_literals.FILE_MAJOR_VER_ATT_NAME] = h5_literals.HDF_FILE_MAJOR_VERSION
        f[h5_literals.FILE_MINOR_VER_ATT_NAME] = h5_literals.HDF_FILE_MINOR_VERSION
        f[h5_literals.CREATED_BY_ATT_NAME] = "k-Wave 1.3"
        f[h5_literals.FILE_DESCR_ATT_NAME] = file_description
        f[h5_literals.FILE_TYPE_ATT_NAME] = h5_literals.HDF_INPUT_FILE
        f[h5_literals.FILE_CREATION_DATE_ATT_NAME] = get_date_string()

=======
>>>>>>> d8f56f34

def write_attributes(filename: str, file_description: Optional[str] = None) -> None:
    """
    Write attributes to a HDF5 file.

    This function writes attributes to a HDF5 file using a deprecated legacy method if legacy is set to True, or a new
    typed method if legacy is set to False. The function warns if legacy is set to True and deprecates it. If
    file_description is not provided, a default file description will be used.

    Args:
        filename: The name of the HDF5 file.
        file_description: The description of the file. If not provided, a default description
            will be used.

    Raises:
        DeprecationWarning: If legacy is set to True, a DeprecationWarning will be raised.

    """

<<<<<<< HEAD
    if not legacy:
        write_attributes_typed(filename, file_description)
        return

    logging.log(logging.WARN, f"{DeprecationWarning.__name__}: Attributes will soon be typed when saved and not saved ")
=======
    logging.log(logging.WARN, f'{DeprecationWarning.__name__}: Attributes will soon be typed when saved and not saved ')
>>>>>>> d8f56f34
    # get literals
    h5_literals = get_h5_literals()

    # get computer infor
    comp_info = dotdict(
        {
            "date": datetime.now().strftime("%d-%b-%Y"),
            "computer_name": socket.gethostname(),
            "operating_system_type": platform.system(),
            "operating_system": platform.system() + " " + platform.release() + " " + platform.version(),
            "user_name": os.environ.get("USERNAME"),
            "matlab_version": "N/A",
            "kwave_version": "1.3",
            "kwave_path": "N/A",
        }
    )

    # set file description if not provided by user
    if file_description is None:
        file_description = (
            f"Input data created by {comp_info.user_name} running MATLAB "
            f"{comp_info.matlab_version} on {comp_info.operating_system_type}"
        )

    # set additional file attributes
    with h5py.File(filename, "a") as f:
        # create a dictionary of attributes
        attributes = {
            h5_literals.FILE_MAJOR_VER_ATT_NAME: h5_literals.HDF_FILE_MAJOR_VERSION,
            h5_literals.FILE_MINOR_VER_ATT_NAME: h5_literals.HDF_FILE_MINOR_VERSION,
            h5_literals.CREATED_BY_ATT_NAME: f"k-Wave {kwave.VERSION}",
            h5_literals.FILE_DESCR_ATT_NAME: file_description,
            h5_literals.FILE_TYPE_ATT_NAME: h5_literals.HDF_INPUT_FILE,
            h5_literals.FILE_CREATION_DATE_ATT_NAME: get_date_string(),
        }
        # loop through the attributes dictionary and assign each attribute to the file
        for key, value in attributes.items():
            assign_str_attr(f.attrs, key, value)


def write_flags(filename):
    """
     writeFlags reads the input HDF5 file and derives and writes the
     required source and medium flags based on the datasets present in the
     file. For example, if the file contains a data set named 'BonA', the
     nonlinear_flag will be written as true. Conditional flags are also
     written. The source mode flags are written when appropriate if they
     are not already present in the file. The default source mode is
     'additive'.

     List of flags that are always written
         ux_source_flag
         uy_source_flag
         uz_source_flag
         sxx_source_flag
         sxy_source_flag
         sxz_source_flag
         syy_source_flag
         syz_source_flag
         szz_source_flag
         p_source_flag
         p0_source_flag
         transducer_source_flag
         nonuniform_grid_flag
         nonlinear_flag
         absorbing_flag
         axisymmetric_flag
         elastic_flag
         sensor_mask_type

     List of conditional flags
         u_source_mode
         u_source_many
         p_source_mode
         p_source_many
         s_source_mode
         s_source_many

    Args:
        filename:

    """

    # h5_literals = get_h5_literals()

    with h5py.File(filename, "r") as hf:
        names = hf.keys()

        v_list = [
            ("ux_source", "u_source_many"),
            ("uy_source", "u_source_many"),
            ("uz_source", "u_source_many"),
            ("sxx_source", "s_source_many"),
            ("syy_source", "s_source_many"),
            ("szz_source", "s_source_many"),
            ("sxy_source", "s_source_many"),
            ("sxz_source", "s_source_many"),
            ("syz_source", "s_source_many"),
            ("p_source", "p_source_many"),
        ]
        variable_list = {}
        for prefix, many_flag_key in v_list:
            inp_name = f"{prefix}_input"
            flag_name = f"{prefix}_flag"
            if inp_name in names:
                variable_list[flag_name] = hf[inp_name].shape[1]

                variable_list[many_flag_key] = hf[inp_name].shape[0] != 1
            else:
                variable_list[flag_name] = 0

        # --------------------
        # u source
        # --------------------

        # write u_source mode if not already in file (1 is Additive, 0 is Dirichlet)
        if any(variable_list[flag] for flag in ["ux_source_flag", "uy_source_flag", "uz_source_flag"]) and "u_source_mode" not in names:
            variable_list["u_source_mode"] = 1

        # --------------------
        # s source
        # --------------------

        # write s_source mode if not already in file (1 is Additive, 0 is Dirichlet)
        if (
            any(
                variable_list[flag]
                for flag in [
                    "sxx_source_flag",
                    "syy_source_flag",
                    "szz_source_flag",
                    "sxy_source_flag",
                    "sxz_source_flag",
                    "syz_source_flag",
                ]
            )
            and "s_source_mode" not in names
        ):
            variable_list["s_source_mode"] = 1

        # --------------------
        # p source
        # --------------------

        # write p_source mode if not already in file (1 is Additive, 0 is Dirichlet)
        if any(variable_list[flag] for flag in ["p_source_flag"]) and "p_source_mode" not in names:
            variable_list["p_source_mode"] = 1

        # check for p0_source_input and set p0_source_flag
        variable_list["p0_source_flag"] = "p0_source_input" in names

        # --------------------
        # additional flags
        # --------------------
        # check for transducer_source_input and set transducer_source_flag
        variable_list["transducer_source_flag"] = "transducer_source_input" in names

        # check for BonA and set nonlinear flag
        variable_list["nonlinear_flag"] = "BonA" in names

        # check for alpha_coeff and set absorbing flag
        variable_list["absorbing_flag"] = "alpha_coeff" in names

        # check for lambda and set elastic flag
        variable_list["elastic_flag"] = "lambda" in names

        # set axisymmetric grid flag to false
        variable_list["axisymmetric_flag"] = 0

        # set nonuniform grid flag to false
        variable_list["nonuniform_grid_flag"] = 0

        # check for sensor_mask_index and sensor_mask_corners
        if "sensor_mask_index" in names:
            variable_list["sensor_mask_type"] = 0
        elif "sensor_mask_corners" in names:
            variable_list["sensor_mask_type"] = 1
        else:
            raise ValueError("Either sensor_mask_index or sensor_mask_corners must be defined in the input file")

    # --------------------
    # write flags to file
    # --------------------

    # change all the index variables to be in 64-bit unsigned integers (long in C++) and write to file
    for key, value in variable_list.items():
        # cast matrix to 64-bit unsigned integer
        value = np.array(value, dtype=np.uint64)
        write_matrix(filename, value, key)
        del value


def write_grid(filename, grid_size, grid_spacing, pml_size, pml_alpha, Nt, dt, c_ref):
    """
    Creates and writes the wavenumber grids and PML variables
    required by the k-Wave C++ code to the HDF5 file specified by the
    user.

        List of parameters that are written:
            Nx
            Ny
            Nz
            Nt
            dt
            dx
            dy
            dz
            c_ref
            pml_x_alpha
            pml_y_alpha
            pml_z_alpha
            pml_x_size
            pml_y_size
            pml_z_size

    """

    h5_literals = get_h5_literals()

    # =========================================================================
    # STORE FLOATS
    # =========================================================================
    variable_list = {
        "dt": dt,
        "dx": grid_spacing[0],
        "dy": grid_spacing[1],
        "dz": grid_spacing[2],
        "pml_x_alpha": pml_alpha[0],
        "pml_y_alpha": pml_alpha[1],
        "pml_z_alpha": pml_alpha[2],
        "c_ref": c_ref,
    }

    # change float variables to be in single precision (float in C++), then add to HDF5 file
    for key, value in variable_list.items():
        # cast matrix to single precision
        value = cast_to_type(value, h5_literals.MATRIX_DATA_TYPE_MATLAB)
        write_matrix(filename, value, key)
        del value

    # =========================================================================
    # STORE INTEGERS
    # =========================================================================

    # integer variables
    variable_list = {
        "Nx": grid_size[0],
        "Ny": grid_size[1],
        "Nz": grid_size[2],
        "Nt": Nt,
        "pml_x_size": pml_size[0],
        "pml_y_size": pml_size[1],
        "pml_z_size": pml_size[2],
    }

    # change all the index variables to be in 64-bit unsigned integers (long in C++)
    for key, value in variable_list.items():
        # cast matrix to 64-bit unsigned integer
        value = cast_to_type(value, h5_literals.INTEGER_DATA_TYPE_MATLAB)
        write_matrix(filename, value, key)
        del value


def assign_str_attr(attrs, attr_name, attr_val):
    """
    Assigns HDF5 attribute with value as a fixed-length string

    Args:
        attrs: HDF5 attribute object
        attr_name: name of attribute
        attr_val: value of attribute

    """
    attrs.create(attr_name, attr_val, None, dtype=f"<S{len(attr_val)}")


def load_image(path, is_gray):
    if is_gray:
        img = cv2.imread(path, cv2.IMREAD_GRAYSCALE)
    else:
        img = cv2.imread(path, cv2.IMREAD_COLOR)
        raise NotImplementedError
        # im = squeeze(double(im(:, :, 1)) + double(im(:, :, 2)) + double(im(:, :, 3)));
    img = img.astype(float)

    # scale pixel values from 0 -> 1
    img = img.max() - img
    img = img * (1 / img.max())
    return img<|MERGE_RESOLUTION|>--- conflicted
+++ resolved
@@ -188,44 +188,6 @@
         assign_str_attr(f[f"/{matrix_name}"].attrs, h5_literals.DATA_TYPE_ATT_NAME, data_type_c)
 
 
-<<<<<<< HEAD
-def write_attributes_typed(filename, file_description=None):
-    # get literals
-    h5_literals = get_h5_literals()
-
-    # get computer infor
-    comp_info = dotdict(
-        {
-            "date": datetime.now().strftime("%d-%b-%Y"),
-            "computer_name": socket.gethostname(),
-            "operating_system_type": platform.system(),
-            "operating_system": platform.system() + " " + platform.release() + " " + platform.version(),
-            "user_name": os.environ.get("USERNAME"),
-            "matlab_version": "N/A",
-            "kwave_version": "1.3",
-            "kwave_path": "N/A",
-        }
-    )
-
-    # set file description if not provided by user
-    if file_description is None:
-        file_description = (
-            f"Input data created by {comp_info.user_name} running MATLAB "
-            f"{comp_info.matlab_version} on {comp_info.operating_system_type}"
-        )
-
-    # set additional file attributes
-    with h5py.File(filename, "a") as f:
-        f[h5_literals.FILE_MAJOR_VER_ATT_NAME] = h5_literals.HDF_FILE_MAJOR_VERSION
-        f[h5_literals.FILE_MINOR_VER_ATT_NAME] = h5_literals.HDF_FILE_MINOR_VERSION
-        f[h5_literals.CREATED_BY_ATT_NAME] = "k-Wave 1.3"
-        f[h5_literals.FILE_DESCR_ATT_NAME] = file_description
-        f[h5_literals.FILE_TYPE_ATT_NAME] = h5_literals.HDF_INPUT_FILE
-        f[h5_literals.FILE_CREATION_DATE_ATT_NAME] = get_date_string()
-
-=======
->>>>>>> d8f56f34
-
 def write_attributes(filename: str, file_description: Optional[str] = None) -> None:
     """
     Write attributes to a HDF5 file.
@@ -244,15 +206,7 @@
 
     """
 
-<<<<<<< HEAD
-    if not legacy:
-        write_attributes_typed(filename, file_description)
-        return
-
     logging.log(logging.WARN, f"{DeprecationWarning.__name__}: Attributes will soon be typed when saved and not saved ")
-=======
-    logging.log(logging.WARN, f'{DeprecationWarning.__name__}: Attributes will soon be typed when saved and not saved ')
->>>>>>> d8f56f34
     # get literals
     h5_literals = get_h5_literals()
 
