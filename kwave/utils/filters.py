import logging
from typing import List, Optional, Tuple, Union

import numpy as np
import scipy
from scipy.fftpack import fft, fftshift, ifft, ifftshift
from scipy.signal import convolve, lfilter

<<<<<<< HEAD
from kwave.utils.conversion import create_index_at_dim

=======
from ..kgrid import kWaveGrid
from ..kmedium import kWaveMedium
>>>>>>> 61ad1a3e
from .checks import is_number
from .data import scale_SI
from .math import find_closest, gaussian, next_pow2, norm_var, sinc
from .matrix import num_dim, num_dim2
from .signals import get_win


def single_sided_correction(func_fft: np.ndarray, fft_len: int, dim: int) -> np.ndarray:
    """Correct the single-sided magnitude by multiplying the symmetric points by 2.

    The DC and Nyquist components are unique and are not multiplied by 2.
    The Nyquist component only exists for even numbered FFT lengths.

    Args:
        func_fft: The FFT of the function to be corrected.
        fft_len: The length of the FFT.
        dim: The dimension along which to apply the correction.

    Returns:
        The corrected FFT of the function.
    """
    # Determine the slice to use based on FFT length
    if fft_len % 2:
        # odd FFT length - multiply all elements except the first one by 2
        dim_slice = slice(1, None)
    else:
        # even FFT length - multiply all elements except the first and last ones by 2
        dim_slice = slice(1, -1)

    # Create a slice tuple with the appropriate slice at the specified dimension
    idx_all = [slice(None)] * func_fft.ndim
    idx_all[dim] = dim_slice
    idx_tuple = tuple(idx_all)

    # Apply the correction
    func_fft[idx_tuple] = func_fft[idx_tuple] * 2

    return func_fft


def spect(
    func: np.ndarray,
    Fs: float,
    dim: Optional[Union[int, str]] = "auto",
    fft_len: Optional[int] = 0,
    power_two: Optional[bool] = False,
    unwrap_phase: Optional[bool] = False,
    window: Optional[str] = "Rectangular",
) -> Tuple[np.ndarray, np.ndarray, np.ndarray]:
    """
    Calculates the spectrum of a signal.

    Args:
        func: The signal to analyse.
        Fs: The sampling frequency in Hz.
        dim: The dimension over which the spectrum is calculated. Defaults to 'auto'.
        fft_len: The length of the FFT. If the set length is smaller than the signal length, the default value is used
                 instead (default = signal length).
        power_two: Whether the FFT length is forced to be the next highest power of 2 (default = False).
        unwrap_phase: Whether to unwrap the phase spectrum (default = False).
        window: (str) The window type used to filter the signal before the FFT is taken (default = 'Rectangular'). Any valid
                input types for get_win may be used.

    Returns:
        f: Frequency array
        func_as: Single-sided amplitude spectrum
        func_ps: Single-sided phase spectrum

    Raises:
        ValueError: If the input signal is scalar or has more than 4 dimensions.
    """

    # check the size of the input
    sz = func.shape

    # check input isn't scalar
    if np.size(func) == 1:
        raise ValueError("Input signal cannot be scalar.")

    # check input doesn't have more than 4 dimensions
    if len(sz) > 4:
        raise ValueError("Input signal must have 1, 2, 3, or 4 dimensions.")

    # automatically set dimension to first non - singleton dimension
    if dim == "auto":
        dim = np.argmax(np.array(sz) > 1)
        if sz[dim] <= 1:
            raise ValueError("All dimensions are singleton; unable to determine valid dimension.")

    # assign the number of points being analysed
    func_length = sz[dim]

    # set the length of the FFT
    if fft_len <= 0 or fft_len < func_length:
        if power_two:
            # find an appropriate FFT length of the form 2 ^ N that is equal to or
            # larger than the length of the input signal
            fft_len = 2 ** (next_pow2(func_length))
        else:
            # set the FFT length to the function length
            fft_len = func_length

    # window the signal, reshaping the window to be in the correct direction
    win, coherent_gain = get_win(func_length, type_=window, symmetric=False)
    win_shape = [1] * len(sz)
    win_shape[dim] = func_length
    win = np.reshape(win, tuple(win_shape))
    func = win * func

    # compute the fft using the defined FFT length, if fft_len >
    # func_length, the input signal is padded with zeros
    func_fft = np.fft.fft(func, n=fft_len, axis=dim)

    # correct for the magnitude scaling of the FFT and the coherent gain of the
    # window(note that the correction is equal to func_length NOT fft_len)
    epsilon = 1e-10  # Small value to prevent division by zero
    func_fft = func_fft / (func_length * coherent_gain + epsilon)

    # reduce to a single sided spectrum where the number of unique points for
    # even numbered FFT lengths is given by N / 2 + 1, and for odd(N + 1) / 2
    num_unique_pts = int(np.ceil((fft_len + 1) / 2))
    slicing = [slice(None)] * len(sz)
    slicing[dim] = slice(0, num_unique_pts)
    func_fft = func_fft[tuple(slicing)]

    func_fft = single_sided_correction(func_fft, fft_len, dim)

    # create the frequency axis variable
    f = np.arange(0, num_unique_pts) * Fs / fft_len

    # calculate the amplitude spectrum
    func_as = np.abs(func_fft)

    # calculate the phase spectrum
    func_ps = np.angle(func_fft)

    # unwrap the phase spectrum if required
    if unwrap_phase:
        func_ps = np.unwrap(func_ps, axis=dim)

    return f, func_as, func_ps


def extract_amp_phase(
    data: np.ndarray, Fs: float, source_freq: float, dim: Tuple[str, int] = "auto", fft_padding: int = 3, window: str = "Hanning"
) -> Tuple[np.ndarray, np.ndarray, np.ndarray]:
    """
    Extract the amplitude and phase information at a specified frequency from a vector or matrix of time series data.

    The amplitude and phase are extracted from the frequency spectrum, which is calculated using a windowed and zero
    padded FFT. The values are extracted at the frequency closest to source_freq. By default, the time dimension is set
    to the highest non-singleton dimension.

    Args:
        data: Matrix of time signals [s]
        Fs: Sampling frequency [Hz]
        source_freq: Frequency at which the amplitude and phase should be extracted [Hz]
        dim: The time dimension of the input data. If 'auto', the highest non-singleton dimension is used.
        fft_padding: The amount of zero padding to apply to the FFT.
        window: The windowing function to use for the FFT.

    Returns:
        A tuple of the amplitude, phase and frequency of the extracted signal.

    """

    # check for the dim input
    if dim == "auto":
        dim = num_dim(data)
        if dim == 2 and data.shape[1] == 1:
            dim = 1

    # create 1D window and reshape to be oriented in the time dimension of the
    # input data
    win, coherent_gain = get_win(data.shape[dim], window)
    # this list magic in Python comes from the use of ones in MATLAB
    # TODO: simplify this
    win = np.reshape(win, [1] * (dim - 1) + [len(win)])

    # apply window to time dimension of input data
    data = win * data

    # compute amplitude and phase spectra
    f, func_as, func_ps = spect(data, Fs, fft_len=fft_padding * data.shape[dim], dim=dim)
    # correct for coherent gain
    func_as = func_as / coherent_gain

    # find the index of the frequency component closest to source_freq
    _, f_index = find_closest(f, source_freq)

    # get size of output variable, collapsing the time dimension
    sz = list(data.shape)
    sz[dim - 1] = 1

    # extract amplitude and relative phase at freq_index
    # Create a tuple of slice objects with the frequency index at the correct dimension
    idx = create_index_at_dim(func_as.ndim, dim, f_index)
    amp = func_as[idx]
    phase = func_ps[idx]

    return amp.squeeze(), phase.squeeze(), f[f_index]


def brenner_sharpness(im):
    num_dim = im.ndim
    if num_dim == 2:
        # compute metric
        bren_x = (im[:-2, :] - im[2:, :]) ** 2
        bren_y = (im[:, :-2] - im[:, 2:]) ** 2
        s = np.sum(bren_x) + np.sum(bren_y)
    elif num_dim == 3:
        # compute metric
        bren_x = (im[:-2, :, :] - im[2:, :, :]) ** 2
        bren_y = (im[:, :-2, :] - im[:, 2:, :]) ** 2
        bren_z = (im[:, :, :-2] - im[:, :, 2:]) ** 2
        s = np.sum(bren_x) + np.sum(bren_y) + np.sum(bren_z)
    return s


def tenenbaum_sharpness(im):
    num_dim = im.ndim
    if num_dim == 2:
        # define the 2D sobel gradient operator
        sobel = np.array([[-1, 0, 1], [-2, 0, 2], [-1, 0, 1]])

        # compute metric
        s = (convolve(sobel, im) ** 2 + convolve(sobel.T, im) ** 2).sum()
    elif num_dim == 3:
        # define the 3D sobel gradient operator
        sobel3D = np.zeros((3, 3, 3))
        sobel3D[:, :, 0] = np.array([[1, 2, 1], [2, 4, 2], [1, 2, 1]])
        sobel3D[:, :, 2] = -sobel3D[:, :, 0]

        # compute metric
        s = (
            convolve(im, sobel3D) ** 2
            + convolve(im, np.transpose(sobel3D, (2, 0, 1))) ** 2
            + convolve(im, np.transpose(sobel3D, (1, 2, 0))) ** 2
        ).sum()
    return s

    # TODO: get this passing the tests
    # NOTE: Walter thinks this is the proper way to do this, but it doesn't match the MATLAB version
    # num_dim = im.ndim
    # if num_dim == 2:
    #     # compute metric
    #     sx = sobel(im, axis=0, mode='constant')
    #     sy = sobel(im, axis=1, mode='constant')
    #     s = (sx ** 2) + (sy ** 2)
    #     s = np.sum(s)
    #
    # elif num_dim == 3:
    #     # compute metric
    #     sx = sobel(im, axis=0, mode='constant')
    #     sy = sobel(im, axis=1, mode='constant')
    #     sz = sobel(im, axis=2, mode='constant')
    #     s = (sx ** 2) + (sy ** 2) + (sz ** 2)
    #     s = np.sum(s)
    # else:
    #     raise ValueError("Invalid number of dimensions in im")


def sharpness(im: np.ndarray, mode: Optional[str] = "Brenner") -> float:
    """
    Returns a scalar metric related to the sharpness of a 2D or 3D image matrix.

    Args:
        im: The image matrix.
        metric: The metric to use. Defaults to "Brenner".

    Returns:
        A scalar sharpness metric.

    Raises:
        AssertionError: If `im` is not a NumPy array.

    References:
        B. E. Treeby, T. K. Varslot, E. Z. Zhang, J. G. Laufer, and P. C. Beard, "Automatic sound speed selection in
        photoacoustic image reconstruction using an autofocus approach," J. Biomed. Opt., vol. 16, no. 9, p. 090501, 2011.

    """

    assert isinstance(im, np.ndarray), "Argument im must be of type numpy array"

    if mode == "Brenner":
        metric = brenner_sharpness(im)
    elif mode == "Tenenbaum":
        metric = tenenbaum_sharpness(im)
    elif mode == "NormVariance":
        metric = norm_var(im)
    else:
        raise ValueError("Unrecognized sharpness metric passed. Valid values are ['Brenner', 'Tanenbaum', 'NormVariance']")

    return metric


def fwhm(f, x):
    """
    fwhm calculates the Full Width at Half Maximum (FWHM) of a positive
    1D input function f(x) with spacing given by x.


    Args:
        f:        f(x)
        x:        x

    Returns:
        FWHM of f(x) along with the position of the leading and trailing edges as a tuple

    """

    # ensure f is numpy array
    f = np.array(f)
    if len(f.squeeze().shape) != 1:
        raise ValueError("Input function must be 1-dimensional.")

    def lin_interp(x, y, i, half):
        return x[i] + (x[i + 1] - x[i]) * ((half - y[i]) / (y[i + 1] - y[i]))

    def half_max_x(x, y):
        half = max(y) / 2.0
        signs = np.sign(np.add(y, -half))
        zero_crossings = signs[0:-2] != signs[1:-1]
        zero_crossings_i = np.where(zero_crossings)[0]
        return [lin_interp(x, y, zero_crossings_i[0], half), lin_interp(x, y, zero_crossings_i[1], half)]

    hmx = half_max_x(x, f)
    fwhm_val = hmx[1] - hmx[0]

    return fwhm_val, tuple(hmx)


def gaussian_filter(
    signal: Union[np.ndarray, List[float]], Fs: float, frequency: float, bandwidth: float
) -> Union[np.ndarray, List[float]]:
    """
    Applies a frequency domain Gaussian filter with the
    specified center frequency and percentage bandwidth to the input
    signal. If the input signal is given as a matrix, the filter is
    applied to each matrix row.

    Args:
        signal:         Signal to filter [channel, samples]
        Fs:             Sampling frequency [Hz]
        frequency:      Center frequency of filter [Hz]
        bandwidth:      Bandwidth of filter in percentage

    Returns:
        The filtered signal

    """

    N = signal.shape[-1]
    if N % 2 == 0:
        f = np.arange(-N / 2, N / 2) * Fs / N
    else:
        f = np.arange(-(N - 1) / 2, (N - 1) / 2 + 1) * Fs / N

    mean = frequency
    variance = (bandwidth / 100 * frequency / (2 * np.sqrt(2 * np.log(2)))) ** 2
    magnitude = 1

    # create double-sided Gaussain filter
    gfilter = np.fmax(gaussian(f, magnitude, mean, variance), gaussian(f, magnitude, -mean, variance))

    # add dimensions to filter to be broadcastable to signal shape
    if len(signal.shape) == 2:
        gfilter = gfilter[np.newaxis, :]

    # apply filter
    signal = np.real(ifft(ifftshift(gfilter * fftshift(fft(signal)))))

    return signal


def filter_time_series(
    kgrid: "kWaveGrid",
    medium: "kWaveMedium",
    signal: np.ndarray,
    ppw: Optional[int] = 3,
    rppw: Optional[int] = 0,
    stop_band_atten: Optional[int] = 60,
    transition_width: Optional[float] = 0.1,
    zerophase: Optional[bool] = False,
    plot_spectrums: Optional[bool] = False,
    plot_signals: Optional[bool] = False,
) -> np.ndarray:
    """
    Filters a time-domain signal using the Kaiser windowing method.

    The filter is designed to attenuate high-frequency noise in the signal while preserving
    the signal's important features. The filter design parameters can be adjusted to trade off
    between the amount of noise reduction and the amount of signal distortion.

    Args:
        kgrid: The kWaveGrid grid.
        medium: The kWavemedium.
        signal: The time-domain signal to filter.
        ppw: The minimum number of points per wavelength in the signal. This determines the
            minimum frequency that will be passed through the filter. Higher values of ppw
            result in a lower cut-off frequency and more noise reduction, but may also result
            in more signal distortion. Defaults to 3.
        rppw:  The number of points per wavelength in the smoothing ramp applied to the beginning
            of the signal. This can be used to reduce ringing artifacts caused by the sudden
            transition from the filtered signal to the unfiltered signal. Defaults to 0.
        stop_band_atten: The stop-band attenuation in dB. This determines the steepness of the
            filter's transition from the pass-band to the stop-band. Higher values result in a
            steeper transition and more noise reduction, but may also result in more signal
            distortion. Defaults to 60.
        transition_width: The transition width as a proportion of the sampling frequency. This
            determines the width of the transition region between the pass-band and the stop-band.
            Smaller values result in a narrower transition and more noise reduction, but may also
            result in more signal distortion. Defaults to 0.1.
        zerophase: Whether to implement the filter as a zero-phase filter. Zero-phase filtering
            can be used to preserve the phase information in the signal, which can be important
            for some applications. However, it may also result in more signal distortion.
            Defaults to False.
        plot_spectrums: Whether to plot the spectrums of the input and filtered signals.
            Defaults to False.
        plot_signals: Whether to plot the input and filtered signals. Defaults to False.

    Raises:
        ValueError: Checks correctness of passed arguments.
        NotImplementedError: Cannot currently plot anything.

    Returns:
        The filtered signal.

    """

    # check the input is a row vector
    if num_dim2(signal) == 1:
        m, n = signal.shape
        if n == 1:
            signal = signal.T
            rotate_signal = True
        else:
            rotate_signal = False
    else:
        raise TypeError("Input signal must be a vector.")

    # update the command line status
    logging.log(logging.INFO, "Filtering input signal...")

    # extract the time step
    assert not isinstance(kgrid.t_array, str) or kgrid.t_array != "auto", "kgrid.t_array must be explicitly defined."

    # compute the sampling frequency
    Fs = 1 / kgrid.dt

    # extract the minimum sound speed
    if medium.sound_speed is not None:
        # for the fluid code, use medium.sound_speed
        c0 = medium.sound_speed.min()

    elif all(medium.is_defined("sound_speed_compression", "sound_speed_shear")):  # pragma: no cover
        # for the elastic code, combine the shear and compression sound speeds and remove zeros values
        ss = np.hstack([medium.sound_speed_compression, medium.sound_speed_shear])
        ss[ss == 0] = np.nan
        c0 = np.nanmin(ss)

        # cleanup unused variables
        del ss

    else:
        raise ValueError(
            "The input fields medium.sound_speed or medium.sound_speed_compression and medium.sound_speed_shear must " "be defined."
        )

    # extract the maximum supported frequency (two points per wavelength)
    f_max = kgrid.k_max_all * c0 / (2 * np.pi)

    # calculate the filter cut-off frequency
    filter_cutoff_f = 2 * f_max / ppw

    # calculate the wavelength of the filter cut-off frequency as a number of time steps
    filter_wavelength = (2 * np.pi / filter_cutoff_f) / kgrid.dt

    # filter the signal if required
    if ppw != 0:
        filtered_signal = apply_filter(
            signal,
            Fs,
            float(filter_cutoff_f),
            "LowPass",
            zero_phase=zerophase,
            stop_band_atten=float(stop_band_atten),
            transition_width=transition_width,
        )

    # add a start-up ramp if required
    if rppw != 0:
        # calculate the length of the ramp in time steps
        ramp_length = round(rppw * filter_wavelength / (2 * ppw))

        # create the ramp
        ramp = (-np.cos(np.arange(0, ramp_length - 1 + 1) * np.pi / ramp_length) + 1) / 2

        # apply the ramp
        filtered_signal[1:ramp_length] = filtered_signal[1:ramp_length] * ramp

    # restore the original vector orientation if modified
    if rotate_signal:
        filtered_signal = filtered_signal.T

    # update the command line status
    logging.log(logging.INFO, f"  maximum frequency supported by kgrid: {scale_SI(f_max)}Hz (2 PPW)")
    if ppw != 0:
        logging.log(logging.INFO, f"  filter cutoff frequency: {scale_SI(filter_cutoff_f)}Hz ({ppw} PPW)")
    if rppw != 0:
        logging.log(
            logging.INFO, f"  ramp frequency: {scale_SI(2 * np.pi / (2 * ramp_length * kgrid.dt))}Hz (ramp_points_per_wavelength PPW)"
        )
    logging.log(logging.INFO, "  computation complete.")

    # plot signals if required
    if plot_signals or plot_spectrums:
        raise NotImplementedError

    return filtered_signal


def apply_filter(
    signal: np.ndarray,
    Fs: float,
    cutoff_f: float,
    filter_type: str,
    zero_phase: Optional[bool] = False,
    transition_width: Optional[float] = 0.1,
    stop_band_atten: Optional[int] = 60,
) -> np.ndarray:
    """
    Filters an input signal using a FIR filter with Kaiser window coefficients based on the specified cut-off frequency and filter type.
    Both causal and zero phase filters can be applied.

    Args:
        signal: The input signal.
        Fs: The sampling frequency of the signal.
        cutoff_f: The cut-off frequency of the filter.
        filter_type: The type of filter to apply, either 'HighPass', 'LowPass' or 'BandPass'.
        zero_phase: Whether to apply a zero-phase filter. Defaults to False.
        transition_width: The transition width of the filter, as a proportion of the sampling frequency. Defaults to 0.1.
        stop_band_atten: The stop-band attenuation of the filter in dB. Defaults to 60.

    Returns:
        The filtered signal.

    """

    # for a bandpass filter, use applyFilter recursively
    if filter_type == "BandPass":
        assert isinstance(cutoff_f, list), "List of two frequencies required as for filter type 'BandPass'"
        assert len(cutoff_f) == 2, "List of two frequencies required as for filter type 'BandPass'"

        # apply the low pass filter
        func_filt_lp = apply_filter(
            signal, Fs, cutoff_f[1], "LowPass", stop_band_atten=stop_band_atten, transition_width=transition_width, zero_phase=zero_phase
        )

        # apply the high pass filter
        filtered_signal = apply_filter(
            func_filt_lp,
            Fs,
            cutoff_f[0],
            "HighPass",
            stop_band_atten=stop_band_atten,
            transition_width=transition_width,
            zero_phase=zero_phase,
        )

    else:
        # check filter type
        if filter_type == "LowPass":
            high_pass = False
        elif filter_type == "HighPass":
            high_pass = True
            cutoff_f = Fs / 2 - cutoff_f
        else:
            raise ValueError(f'Unknown filter type {filter_type}. Options are "LowPass, HighPass, BandPass"')

        # make sure input is the correct way around
        m, n = signal.shape
        if m > n:
            signal = signal.T

        # correct the stopband attenuation if a zero phase filter is being used
        if zero_phase:
            stop_band_atten = stop_band_atten / 2

        # decide the filter order
        N = np.ceil((stop_band_atten - 7.95) / (2.285 * (transition_width * np.pi)))
        N = int(N)

        # construct impulse response of ideal bandpass filter h(n), a sinc function
        fc = cutoff_f / Fs  # normalised cut-off
        n = np.arange(-N / 2, N / 2)
        h = 2 * fc * sinc(2 * np.pi * fc * n)

        # if no window is given, use a Kaiser window
        # TODO: there is no window argument
        if "w" not in locals():
            # compute Kaiser window parameter beta
            if stop_band_atten > 50:
                beta = 0.1102 * (stop_band_atten - 8.7)
            elif stop_band_atten >= 21:
                beta = 0.5842 * (stop_band_atten - 21) ** 0.4 + 0.07886 * (stop_band_atten - 21)
            else:
                beta = 0

            # construct the Kaiser smoothing window w(n)
            m = np.arange(0, N)
            w = np.real(scipy.special.iv(0, np.pi * beta * np.sqrt(1 - (2 * m / N - 1) ** 2))) / np.real(scipy.special.iv(0, np.pi * beta))

        # window the ideal impulse response with Kaiser window to obtain the FIR filter coefficients hw(n)
        hw = w * h

        # modify to make a high_pass filter
        if high_pass:
            hw = (-1 * np.ones((1, len(hw))) ** (np.arange(1, len(hw) + 1))) * hw

        # add some zeros to allow the reverse (zero phase) filtering room to work
        L = signal.size  # length of original input signal
        filtered_signal = np.hstack([np.zeros((1, N)), signal]).squeeze()

        # apply the filter
        filtered_signal = lfilter(hw.squeeze(), 1, filtered_signal)
        if zero_phase:
            filtered_signal = np.fliplr(lfilter(hw.squeeze(), 1, filtered_signal[np.arange(L + N, 1, -1)]))

        # remove the part of the signal corresponding to the added zeros
        filtered_signal = filtered_signal[N:]

    return filtered_signal[np.newaxis]


def smooth(a: np.ndarray, restore_max: Optional[bool] = False, window_type: Optional[str] = "Blackman") -> np.ndarray:
    """
    Smooths a matrix.

    Args:
        a: The spatial distribution to smooth.
        restore_max: Boolean controlling whether the maximum value is restored after smoothing. Defaults to False.
        window_type: Shape of the smoothing window. Any valid inputs to get_win are supported. Defaults to 'Blackman'.

    Returns:
        a_sm: The smoothed matrix.

    """

    DEF_USE_ROTATION = True

    if a.dtype == bool:
        a = a.astype(int)

    assert is_number(a) and np.all(~np.isinf(a))
    assert isinstance(restore_max, bool)
    assert isinstance(window_type, str)

    # get the grid size
    grid_size = a.shape

    # remove singleton dimensions
    if num_dim2(a) != len(grid_size):
        grid_size = np.squeeze(grid_size)

    # use a symmetric filter for odd grid sizes, and a non-symmetric filter for
    # even grid sizes to ensure the DC component of the window has a value of
    # unity
    window_symmetry = (np.array(grid_size) % 2).astype(bool)

    # get the window, taking the absolute value to discard machine precision
    # negative values
    from .signals import get_win

    win, _ = get_win(grid_size, type_=window_type, rotation=DEF_USE_ROTATION, symmetric=window_symmetry)
    win = np.abs(win)

    # rotate window if input mat is (1, N)
    if a.shape[0] == 1:  # is row?
        win = win.T

    # apply the filter
    a_sm = np.real(np.fft.ifftn(np.fft.fftn(a) * np.fft.ifftshift(win)))

    # restore magnitude if required
    if restore_max:
        a_sm = (np.abs(a).max() / np.abs(a_sm).max()) * a_sm
    return a_sm<|MERGE_RESOLUTION|>--- conflicted
+++ resolved
@@ -6,13 +6,8 @@
 from scipy.fftpack import fft, fftshift, ifft, ifftshift
 from scipy.signal import convolve, lfilter
 
-<<<<<<< HEAD
 from kwave.utils.conversion import create_index_at_dim
 
-=======
-from ..kgrid import kWaveGrid
-from ..kmedium import kWaveMedium
->>>>>>> 61ad1a3e
 from .checks import is_number
 from .data import scale_SI
 from .math import find_closest, gaussian, next_pow2, norm_var, sinc
