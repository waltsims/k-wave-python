--- conflicted
+++ resolved
@@ -15,39 +15,7 @@
 
 
 def single_sided_correction(func_fft: np.ndarray, fft_len: int, dim: int) -> np.ndarray:
-    """
-<<<<<<< HEAD
-    Correct the single-sided magnitude by multiplying the symmetric points by 2.
-=======
-    Calculate the next power of 2 that is greater than or equal to `n`.
-
-    This function takes a positive integer `n` and returns the smallest power of 2 that is greater
-    than or equal to `n`.
-
-    Args:
-        n: The number to find the next power of 2 for.
-
-    Returns:
-        The smallest power of 2 that is greater than or equal to `n`.
-    """
-
-    # decrement `n` (to handle cases when `n` itself is a power of 2)
-    n = n - 1
-
-    # set all bits after the last set bit
-    n |= n >> 1
-    n |= n >> 2
-    n |= n >> 4
-    n |= n >> 8
-    n |= n >> 16
-
-    # increment `n` and return
-    return np.log2(n + 1)
-
-
-def single_sided_correction(func_fft, fft_len, dim):
     """Correct the single-sided magnitude by multiplying the symmetric points by 2.
->>>>>>> 94b11db0
 
     The DC and Nyquist components are unique and are not multiplied by 2.
     The Nyquist component only exists for even numbered FFT lengths.
