import math
from itertools import compress
from typing import Optional, Tuple, Union, List

import numpy as np
from numpy.fft import ifftshift, fft, ifft

from kwave.data import Vector


def largest_prime_factor(n: int) -> int:
    """
    Finds the largest prime factor of a positive integer.

    Args:
        n: The positive integer to be factored.

    Returns:
        The largest prime factor of n.

    """

    i = 2
    while i * i <= n:
        if n % i:
            i += 1
        else:
            n //= i
    return n


def rwh_primes(n: int) -> List[int]:
    """
    Generates a list of prime numbers less than a given integer.

    Args:
        n: The upper bound for the list of primes.

    Returns:
        A list of prime numbers less than n.

    """

    sieve = bytearray([True]) * (n // 2 + 1)
    for i in range(1, int(n**0.5) // 2 + 1):
        if sieve[i]:
            sieve[2 * i * (i + 1) :: 2 * i + 1] = bytearray((n // 2 - 2 * i * (i + 1)) // (2 * i + 1) + 1)
    return [2, *compress(range(3, n, 2), sieve[1:])]


def fourier_shift(data: np.ndarray, shift: float, shift_dim: Optional[int] = None) -> np.ndarray:
    """
    Shifts an array along one of its dimensions using Fourier interpolation.

    Args:
        data: The input array.
        shift: The amount of shift to apply.
        shift_dim: The dimension along which to shift the array. Default is the last dimension.

    Returns:
        The shifted array.

    """

    if shift_dim is None:
        shift_dim = data.ndim - 1
        if (shift_dim == 1) and (data.shape[1] == 1):
            # row vector
            shift_dim = 0
    else:
        shift_dim -= 1
        if not (0 <= shift_dim <= 3):
            raise ValueError("Input dim must be 0, 1, 2 or 3.")
        else:
            # subtract 1 in order to keep function interface compatible with matlab
            if shift_dim >= data.ndim:
                Warning(f"Shift dimension {shift_dim}is greater than the number of dimensions in the input array {data.ndim}.")
                shift_dim = data.ndim - 1

    N = data.shape[shift_dim]

    if N % 2 == 0:
        # grid dimension has an even number of points
        k_vec = (2 * np.pi) * (np.arange(-N // 2, N // 2) / N)
    else:
        # grid dimension has an odd number of points
        k_vec = (2 * np.pi) * (np.arange(-(N - 1) // 2, N // 2 + 1) / N)

    # force middle value to be zero in case 1/N is a recurring number and the
    # series doesn't give exactly zero
    k_vec[N // 2] = 0

    reshape_dims_to = [1] * data.ndim
    reshape_dims_to[shift_dim] = -1
    k_vec = np.reshape(k_vec, reshape_dims_to)

    # shift the input using a Fourier interpolant
    phase_shift = ifftshift(np.exp(1j * k_vec * shift))
    kdata = fft(data, axis=shift_dim)
    shifted_kdata = kdata * phase_shift
    result = ifft(shifted_kdata, axis=shift_dim).real
    return result


def round_even(x):
    """
    Rounds to the nearest even integer.

    Args:
        x: Input value

    Returns:
        Nearest even integer.

    """

    return 2 * round(x / 2)


def round_odd(x):
    """
    Rounds to the nearest odd integer.

    Args:
        x: Input value

    Returns:
        Nearest odd integer.

    """

    return 2 * round((x + 1) / 2) - 1


def find_closest(A: np.ndarray, a: Union[float, int]) -> Tuple[Union[float, int], Tuple[int, ...]]:
    """
    Returns the value and index of the item in A that is closest to the value a.

    This function finds the value and index of the item in the input array A that is closest to the given value a.
    For vectors, the value and index correspond to the closest element in A. For matrices, value and index are row
    vectors corresponding to the closest element from each column. For N-D arrays, the function finds the closest
    value along the first matrix dimension (singleton dimensions are removed before the search). If there is more
    than one element with the closest value, the index of the first one is returned.

    Args:
        A: The array to search.
        a: The value to find.

    Returns:
        A tuple containing the value and index of the closest element in A to a.

    """

    assert isinstance(A, np.ndarray), "A must be an np.array"

    idx = np.unravel_index(np.argmin(abs(A - a)), A.shape)
    return A[idx], idx


def sinc(x: Union[int, float, np.ndarray]) -> Union[int, float, np.ndarray]:
    """
    Calculates the sinc function of a given value or array of values.

    Args:
        x: The value or array of values for which to calculate the sinc function.

    Returns:
        The sinc function of x.

    """

    return np.sinc(x / np.pi)


def primefactors(n: int) -> List[int]:
    """
    Finds the prime factors of a given integer.

    Args:
        n: The integer to factor.

    Returns:
        A list of prime factors of n.

    """

    factors = []
    while n % 2 == 0:
        (factors.append(2),)
        n = n / 2

    # n became odd
    for i in range(3, int(math.sqrt(n)) + 1, 2):
        while n % i == 0:
            factors.append(i)
            n = n / i

    if n > 2:
        factors.append(n)

    return factors


def next_pow2(n: int) -> int:
    """
    Calculate the next power of 2 that is greater than or equal to `n`.

    This function takes a positive integer `n` and returns the smallest power of 2 that is greater
    than or equal to `n`.

    Args:
        n: The number to find the next power of 2 for.

    Returns:
        The smallest power of 2 that is greater than or equal to `n`.

    """

    # decrement `n` (to handle cases when `n` itself is a power of 2)
    n = n - 1

    # set all bits after the last set bit
    n |= n >> 1
    n |= n >> 2
    n |= n >> 4
    n |= n >> 8
    n |= n >> 16

    # increment `n` and return
    return np.log2(n + 1)


def norm_var(im: np.ndarray) -> float:
    """
    Calculates the normalized variance of an array of values.

    Args:
        im: The input array.

    Returns:
        The normalized variance of im.

    """

    mu = np.mean(im)
    s = np.sum((im - mu) ** 2) / mu
    return s


def gaussian(
    x: Union[int, float, np.ndarray],
    magnitude: Optional[Union[int, float]] = None,
    mean: Optional[float] = 0,
    variance: Optional[float] = 1,
) -> Union[int, float, np.ndarray]:
    """
    Returns a Gaussian distribution f(x) with the specified magnitude, mean, and variance. If these values are not specified,
    the magnitude is normalised and values of variance = 1 and mean = 0 are used. For example running:

        import matplotlib.pyplot as plt
        x = np.arange(-3, 0.05, 3)
        plt.plot(x, gaussian(x))

    will plot a normalised Gaussian distribution.

    Note, the full width at half maximum of the resulting distribution can be calculated by FWHM = 2 * sqrt(2 * log(2) * variance).

    Args:
        x: The input values.
        magnitude: Bell height. Defaults to normalised.
        mean: Mean or expected value. Defaults to 0.
        variance: Variance, or bell width. Defaults to 1.

    Returns:
        A Gaussian distribution.

    """

    if magnitude is None:
        magnitude = (2 * math.pi * variance) ** -0.5

    gauss_distr = magnitude * np.exp(-((x - mean) ** 2) / (2 * variance))

    return gauss_distr
    # return magnitude * norm.pdf(x, loc=mean, scale=variance)
    """ # Former impl. form Farid
        if magnitude is None:
        magnitude = np.sqrt(2 * np.pi * variance)
    return magnitude * np.exp(-(x - mean) ** 2 / (2 * variance))
    """


def cosd(angle_in_degrees):
    # Note:
    #   Using numpy.radians instead math.radians
    #   does not yield the same results as matlab
    angle_in_radians = math.radians(angle_in_degrees)
    return math.cos(angle_in_radians)


def sind(angle_in_degrees):
    # Note:
    #   Using numpy.radians instead math.radians
    #   does not yield the same results as matlab
    angle_in_radians = math.radians(angle_in_degrees)
    return math.sin(angle_in_radians)


def Rx(theta):
    """
    3D rotation matrix for rotation about x-axis

    Args:
    theta : float. Angle of rotation (in degrees)

    Returns:
    np.array. 3D rotation matrix
    """
    R = np.array([[1, 0, 0], [0, cosd(theta), -sind(theta)], [0, sind(theta), cosd(theta)]])
    return R


def Ry(theta):
    """
    3D rotation matrix for rotation about y-axis

    Args:
    theta : float. Angle of rotation (in degrees)

    Returns:
    np.array. 3D rotation matrix
    """
    R = np.array([[cosd(theta), 0, sind(theta)], [0, 1, 0], [-sind(theta), 0, cosd(theta)]])
    return R


def Rz(theta):
    """
    3D rotation matrix for rotation about z-axis

    Args:
    theta : float. Angle of rotation (in degrees)

    Returns:
    np.array. 3D rotation matrix
    """
    R = np.array([[cosd(theta), -sind(theta), 0], [sind(theta), cosd(theta), 0], [0, 0, 1]])
    return R


def get_affine_matrix(translation: Vector, rotation: Union[int, float, np.ndarray, Vector]):
    # Check dimensions
    if len(translation) == 2 and isinstance(rotation, (int, float)):
        # Assign the inputs
        dx = translation[0]
        dy = translation[1]
        th = rotation

        # Build affine matrix (counter-clockwise)
        affine = np.array([[cosd(th), -sind(th), dx], [sind(th), cosd(th), dy], [0, 0, 1]])

    elif len(translation) == 3 and isinstance(rotation, (np.ndarray, Vector)) and len(rotation) == 3:
        # Assign the inputs
        dx, dy, dz = translation
        x_th, y_th, z_th = rotation

        # Build the rotation matrices
        x_th_matrix = np.array([[1, 0, 0], [0, cosd(x_th), -sind(x_th)], [0, sind(x_th), cosd(x_th)]])

        y_th_matrix = np.array([[cosd(y_th), 0, sind(y_th)], [0, 1, 0], [-sind(y_th), 0, cosd(y_th)]])

        z_th_matrix = np.array([[cosd(z_th), -sind(z_th), 0], [sind(z_th), cosd(z_th), 0], [0, 0, 1]])

        # Build affine matrix
        affine = np.zeros((4, 4))
        affine[0:3, 0:3] = np.dot(z_th_matrix, np.dot(y_th_matrix, x_th_matrix))
        affine[:, 3] = [dx, dy, dz, 1]

    else:
        raise ValueError("Incorrect size for translation and rotation inputs.")

    return affine


def compute_linear_transform(pos1, pos2, offset=None):
    # Compute vector pointing from pos1 to pos2
    beam_vec = pos2 - pos1

    magnitude = np.linalg.norm(beam_vec)

    #  matlab behaviour is to return nans when positions are the same.
    #  we choose to return the identity matrix and the offset in this case.
    #  TODO: we should open an issue and change our behaviour once matlab is fixed.
<<<<<<< HEAD
    # if magnitude == 0:
=======
    # if np.isclose(magnitude, 0):
>>>>>>> ce163a55
    #     # "pos1 and pos2 are the same"
    #     if (shape1 := np.shape(pos1)) == (shape2 := np.shape(pos2)):
    #         raise ValueError(f"pos1 and pos2 must have the same shape. Received shapes: {shape1} and {shape2}")
    #     return np.eye(3), np.zeros_like(pos1) if offset is None else offset * np.ones_like(pos1)

    # Normalise to give unit beam vector
    beam_vec = beam_vec / magnitude

    # Canonical normalised beam_vec (canonical pos1 is [0, 0, 1])
    beam_vec0 = np.array([0, 0, -1])

    # Find the rotation matrix for the bowl
    u = np.cross(beam_vec0, beam_vec)

    # Normalise the rotation matrix if not zero
    if any(u != 0):
        u = u / np.linalg.norm(u)

    # Find the axis-angle transformation between beam_vec and e1
    theta = np.arccos(np.dot(beam_vec0, beam_vec))

    # Convert axis-angle transformation to a rotation matrix
    A = np.array([[0, -u[2], u[1]], [u[2], 0, -u[0]], [-u[1], u[0], 0]])
    rotMat = np.cos(theta) * np.eye(3) + np.sin(theta) * A + (1 - np.cos(theta)) * np.outer(u, u)

    # Compute an offset for the bowl, where bowl_centre = move from pos1
    # towards focus by radius
    if offset is not None:
        offsetPos = pos1 + offset * beam_vec
    else:
        offsetPos = 0

    return rotMat, offsetPos<|MERGE_RESOLUTION|>--- conflicted
+++ resolved
@@ -391,11 +391,9 @@
     #  matlab behaviour is to return nans when positions are the same.
     #  we choose to return the identity matrix and the offset in this case.
     #  TODO: we should open an issue and change our behaviour once matlab is fixed.
-<<<<<<< HEAD
-    # if magnitude == 0:
-=======
+
     # if np.isclose(magnitude, 0):
->>>>>>> ce163a55
+
     #     # "pos1 and pos2 are the same"
     #     if (shape1 := np.shape(pos1)) == (shape2 := np.shape(pos2)):
     #         raise ValueError(f"pos1 and pos2 must have the same shape. Received shapes: {shape1} and {shape2}")
