from math import floor
from typing import Union, List, Optional

import numpy as np
import scipy
from numpy.fft import ifftshift, fft, ifft

from .conversion import freq2wavenumber
from .data import scale_SI
from .mapgen import ndgrid
from .math import sinc, gaussian
from .matlab import matlab_mask, unflatten_matlab_mask
from .matrix import broadcast_axis, num_dim


def add_noise(signal: np.ndarray, snr: float, mode="rms"):
    """
    Add Gaussian noise to a signal.

    Args:
        signal:      input signal
        snr:         desired signal snr (signal-to-noise ratio) in decibels after adding noise
        mode:        'rms' (default) or 'peak'

    Returns:
        Signal with augmented with noise. This behaviour differs from the k-Wave MATLAB implementation in that the SNR is nor returned.

    """
    if mode == "rms":
        reference = np.sqrt(np.mean(signal ** 2))
    elif mode == "peak":
        reference = np.max(signal)
    else:
        raise ValueError(f"Unknown parameter '{mode}' for input mode.")

    # calculate the standard deviation of the Gaussian noise
    std_dev = reference / (10 ** (snr / 20))

    # calculate noise
    noise = std_dev * np.random.randn(*signal.shape)

    # check the snr
    noise_rms = np.sqrt(np.mean(noise ** 2))
    snr = 20. * np.log10(reference / noise_rms)

    # add noise to the recorded sensor data
    signal = signal + noise

    return signal


def get_win(N: Union[int, List[int]],
            # TODO: replace and refactor for scipy.signal.get_window
            # https://docs.scipy.org/doc/scipy/reference/generated/scipy.signal.get_window.html#scipy.signal.get_window
            type_: str,  # TODO change this to enum in the future
            plot_win: bool = False,
            param: Optional[float] = None,
            rotation: bool = False,
            symmetric: bool = True,
            square: bool = False):
    """

   A frequency domain windowing function of specified type and dimensions.

    Args:
        N: Number of samples, [Nx] for 1D, [Nx, Ny] for 2D, [Nx, Ny, Nz] for 3D.
        type_: Window type. Supported values: 'Bartlett', 'Bartlett-Hanning', 'Blackman', 'Blackman-Harris', 'Blackman-Nuttall', 'Cosine', 'Flattop', 'Gaussian', 'HalfBand', 'Hamming', 'Hanning', 'Kaiser', 'Lanczos', 'Nuttall', 'Rectangular', 'Triangular', 'Tukey'.
        plot_win: Boolean to display the window (default = False).
        param: Control parameter for Tukey, Blackman, Gaussian, and Kaiser windows: taper ratio (Tukey), alpha (Blackman, Kaiser), standard deviation (Gaussian) (default = 0.5, 0.16, 3 respectively).
        rotation: Boolean to create windows via rotation or outer product (default = False).
        symmetric: Boolean to make the window symmetrical (default = True). Can also be a vector defining the symmetry in each matrix dimension.
        square: Boolean to force the window to be square (default = False).

    Returns:
        A tuple of (win, cg) where win is the window and cg is the coherent gain of the window.
    """

    def cosine_series(n: int, N: int, coeffs: List[float]) -> np.ndarray:
        """

        Sub-function to calculate a summed filter cosine series.

        Args:
            n: An integer representing the current index in the series.
            N: An integer representing the total number of terms in the series.
            coeffs: A list of floats representing the coefficients of the cosine terms.

        Returns:
            A numpy ndarray containing the calculated series.

        """
        series = coeffs[0]
        for index in range(1, len(coeffs)):
            series = series + (-1) ** index * coeffs[index] * np.cos(index * 2 * np.pi * n / (N - 1))
        return series.T

    # Check if N is either `int` or `list of ints`
    # assert isinstance(N, int) or isinstance(N, list) or isinstance(N, np.ndarray)
    N = np.array(N, dtype=int)
    N = N if np.size(N) > 1 else int(N)

    # Check if symmetric is either `bool` or `list of bools`
    # assert isinstance(symmetric, int) or isinstance(symmetric, list)
    symmetric = np.array(symmetric, dtype=bool)

    # Set default value for `param` if type is one of the special ones
    assert not plot_win, NotImplementedError('Plotting is not implemented.')
    if type_ == 'Tukey':
        if param is None:
            param = 0.5
        param = np.clip(param, a_min=0, a_max=1)
    elif type_ == 'Blackman':
        if param is None:
            param = 0.16
        param = np.clip(param, a_min=0, a_max=1)
    elif type_ == 'Gaussian':
        if param is None:
            param = 0.5
        param = np.clip(param, a_min=0, a_max=0.5)
    elif type_ == 'Kaiser':
        if param is None:
            param = 3
        param = np.clip(param, a_min=0, a_max=100)

    # if a non-symmetrical window is required, enlarge the window size (note,
    # this expands each dimension individually if symmetric is a vector)
    N = N + 1 * (1 - symmetric.astype(int))

    # if a square window is required, replace grid sizes with smallest size and
    # store a copy of the original size
    if square and (N.size != 1):
        N_orig = np.copy(N)
        L = min(N)
        N[:] = L

    # create the window
    if N.size == 1:
        n = np.arange(0, N)

        if type_ == 'Bartlett':
            win = (2 / (N - 1) * ((N - 1) / 2 - abs(n - (N - 1) / 2))).T
        elif type_ == 'Bartlett-Hanning':
            win = (0.62 - 0.48 * abs(n / (N - 1) - 1 / 2) - 0.38 * np.cos(2 * np.pi * n / (N - 1))).T
        elif type_ == 'Blackman':
            win = cosine_series(n, N, [(1 - param) / 2, 0.5, param / 2])
        elif type_ == 'Blackman-Harris':
            win = cosine_series(n, N, [0.35875, 0.48829, 0.14128, 0.01168])
        elif type_ == 'Blackman-Nuttall':
            win = cosine_series(n, N, [0.3635819, 0.4891775, 0.1365995, 0.0106411])
        elif type_ == 'Cosine':
            win = (np.cos(np.pi * n / (N - 1) - np.pi / 2)).T
        elif type_ == 'Flattop':
            win = cosine_series(n, N, [0.21557895, 0.41663158, 0.277263158, 0.083578947, 0.006947368])
            ylim = [-0.2, 1]
        elif type_ == 'Gaussian':
            win = (np.exp(-0.5 * ((n - (N - 1) / 2) / (param * (N - 1) / 2)) ** 2)).T
        elif type_ == 'HalfBand':
            win = np.ones(N)
            # why not to just round? => because rounding 0.5 introduces unexpected behaviour
            # round(0.5) should be 1 but it is 0
            ramp_length = round(N / 4 + 1e-8)
            ramp = 1 / 2 + 9 / 16 * np.cos(np.pi * np.arange(1, ramp_length + 1) / (2 * ramp_length)) - 1 / 16 * np.cos(
                3 * np.pi * np.arange(1, ramp_length + 1) / (2 * ramp_length))
            if ramp_length > 0:
                win[0:ramp_length] = np.flip(ramp)
                win[-ramp_length:] = ramp
        elif type_ == 'Hamming':
            win = (0.54 - 0.46 * np.cos(2 * np.pi * n / (N - 1))).T
        elif type_ == 'Hanning':
            win = (0.5 - 0.5 * np.cos(2 * np.pi * n / (N - 1))).T
        elif type_ == 'Kaiser':
            part_1 = scipy.special.iv(0, np.pi * param * np.sqrt(1 - (2 * n / (N - 1) - 1) ** 2))
            part_2 = scipy.special.iv(0, np.pi * param)
            win = part_1 / part_2
        elif type_ == 'Lanczos':
            win = 2 * np.pi * n / (N - 1) - np.pi
            win = sinc(win + 1e-12).T
        elif type_ == 'Nuttall':
            win = cosine_series(n, N, [0.3635819, 0.4891775, 0.1365995, 0.0106411])
        elif type_ == 'Rectangular':
            win = np.ones(N)
        elif type_ == 'Triangular':
            win = (2 / N * (N / 2 - abs(n - (N - 1) / 2))).T
        elif type_ == 'Tukey':
            win = np.ones((N, 1))
            index = np.arange(0, (N - 1) * param / 2 + 1e-8)
            param = param * N
            win[0: len(index)] = 0.5 * (1 + np.cos(2 * np.pi / param * (index - param / 2)))[:, None]
            win[np.arange(-1, -len(index) - 1, -1)] = win[0:len(index)]
            win = win.squeeze(axis=-1)
        else:
            raise ValueError(f'Unknown window type: {type_}')

        # trim the window if required
        if not symmetric:
            N -= 1
        win = win[0:N]
        win = np.expand_dims(win, axis=-1)

        # calculate the coherent gain
        cg = win.sum() / N
    elif N.size == 2:
        input_options = {
            "param": param,
            "rotation": rotation,
            "symmetric": symmetric,
            "square": square
        }

        # create the 2D window
        if rotation:

            # create the window in one dimension using getWin recursively
            L = max(N)
            win_lin, _ = get_win(L, type_, param=param)
            win_lin = np.squeeze(win_lin)

            # create the reference axis
            radius = (L - 1) / 2
            ll = np.linspace(-radius, radius, L)

            # create the 2D window using rotation
            xx = np.linspace(-radius, radius, N[0])
            yy = np.linspace(-radius, radius, N[1])
            [x, y] = ndgrid(xx, yy)
            r = np.sqrt(x ** 2 + y ** 2)
            r[r > radius] = radius
            interp_func = scipy.interpolate.interp1d(ll, win_lin)
            win = interp_func(r)
            win[r <= radius] = interp_func(r[r <= radius])

        else:
            # create the window in each dimension using getWin recursively
            win_x, _ = get_win(N[0], type_, param=param)
            win_y, _ = get_win(N[1], type_, param=param)

            # create the 2D window using the outer product
            win = (win_y * win_x.T).T

        # trim the window if required
        N = N - 1 * (1 - np.array(symmetric).astype(int))
        win = win[0:N[0], 0:N[1]]

        # calculate the coherent gain
        cg = win.sum() / np.prod(N)
    elif N.size == 3:
        # create the 3D window
        if rotation:

            # create the window in one dimension using getWin recursively
            L = N.max()
            win_lin, _ = get_win(L, type_, param=param)

            # create the reference axis
            radius = (L - 1) / 2
            ll = np.linspace(-radius, radius, L)

            # create the 3D window using rotation
            xx = np.linspace(-radius, radius, N[0])
            yy = np.linspace(-radius, radius, N[1])
            zz = np.linspace(-radius, radius, N[2])
            [x, y, z] = ndgrid(xx, yy, zz)
            r = np.sqrt(x ** 2 + y ** 2 + z ** 2)
            r[r > radius] = radius

            win_lin = np.squeeze(win_lin)
            interp_func = scipy.interpolate.interp1d(ll, win_lin)
            win = interp_func(r)
            win[r <= radius] = interp_func(r[r <= radius])

        else:

            # create the window in each dimension using getWin recursively
            win_x, _ = get_win(N[0], type_, param=param)
            win_y, _ = get_win(N[1], type_, param=param)
            win_z, _ = get_win(N[2], type_, param=param)

            # create the 2D window using the outer product
            win_2D = (win_x * win_z.T)

            # create the 3D window
            win = np.zeros((N[0], N[1], N[2]))
            for index in range(0, N[1]):
                win[:, index, :] = win_2D[:, :] * win_y[index]

        # trim the window if required
        N = N - 1 * (1 - np.array(symmetric).astype(int))
        win = win[0:N[0], 0:N[1], 0:N[2]]

        # calculate the coherent gain
        cg = win.sum() / np.prod(N)
    else:
        raise ValueError('Invalid input for N, only 1-, 2-, and 3-D windows are supported.')

    # enlarge the window if required
    if square and (N.size != 1):
        L = N[0]
        win_sq = win
        win = np.zeros(N_orig)
        if N.size == 2:
            index1 = round((N[0] - L) / 2)
            index2 = round((N[1] - L) / 2)
            win[index1:(index1 + L), index2:(index2 + L)] = win_sq
        elif N.size == 3:
            index1 = floor((N_orig[0] - L) / 2)
            index2 = floor((N_orig[1] - L) / 2)
            index3 = floor((N_orig[2] - L) / 2)
            win[index1:index1 + L, index2:index2 + L, index3:index3 + L] = win_sq

    return win, cg


def tone_burst(sample_freq, signal_freq, num_cycles, envelope='Gaussian', plot_signal=False, signal_length=0,
               signal_offset=0):
    """
    Create an enveloped single frequency tone burst.

    Args:
        sample_freq: sampling frequency in Hz
        signal_freq: frequency of the tone burst signal in Hz
        num_cycles: number of sinusoidal oscillations
        envelope: Envelope used to taper the tone burst. Valid inputs are:
            - 'Gaussian' (the default)
            - 'Rectangular'
            - [num_ring_up_cycles, num_ring_down_cycles]
                The last option generates a continuous wave signal with a cosine taper of the specified length at the beginning and end.
        plot: Boolean controlling whether the created tone burst is plotted.
        signal_length: Signal length in number of samples. If longer than the tone burst length, the signal is appended with zeros.
        signal_offset: Signal offset before the tone burst starts in number of samples. If an array is given, a matrix of tone bursts is created where each row corresponds to a tone burst for each value of the 'SignalOffset'.

    Returns:
        created tone burst

    """
    assert isinstance(signal_offset, int), "signal_offset must be integer"
    assert isinstance(signal_length, int), "signal_length must be integer"

    # calculate the temporal spacing
    dt = 1 / sample_freq  # [s]

    # create the tone burst
    tone_length = num_cycles / signal_freq  # [s]
    # We want to include the endpoint but only if it's divisible by the step-size
    if tone_length % dt < 1e-18:
        tone_t = np.linspace(0, tone_length, int(tone_length / dt) + 1)
    else:
        tone_t = np.arange(0, tone_length, dt)

    tone_burst = np.sin(2 * np.pi * signal_freq * tone_t)
    tone_index = round(signal_offset)

    # check for ring up and ring down input
    if isinstance(envelope, list) or isinstance(envelope, np.ndarray):  # and envelope.size == 2:

        # assign the inputs
        num_ring_up_cycles, num_ring_down_cycles = envelope

        # check signal is long enough for ring up and down
        assert num_cycles >= (num_ring_up_cycles + num_ring_down_cycles), \
            'Input num_cycles must be longer than num_ring_up_cycles + num_ring_down_cycles.'

        # get period
        period = 1 / signal_freq

        # create x-axis for ramp between 0 and pi
        up_ramp_length_points = round(num_ring_up_cycles * period / dt)
        down_ramp_length_points = round(num_ring_down_cycles * period / dt)
        up_ramp_axis = np.arange(0, np.pi + 1e-8, np.pi / (up_ramp_length_points - 1))
        down_ramp_axis = np.arange(0, np.pi + 1e-8, np.pi / (down_ramp_length_points - 1))

        # create ramp using a shifted cosine
        up_ramp = (-np.cos(up_ramp_axis) + 1) * 0.5
        down_ramp = (np.cos(down_ramp_axis) + 1) * 0.5

        # apply the ramps
        tone_burst[0:up_ramp_length_points] = tone_burst[0:up_ramp_length_points] * up_ramp
        tone_burst[-down_ramp_length_points:] = tone_burst[-down_ramp_length_points:] * down_ramp

    else:

        # create the envelope
        if envelope == 'Gaussian':
            x_lim = 3
            window_x = np.arange(-x_lim, x_lim + 1e-8, 2 * x_lim / (len(tone_burst) - 1))
            window = gaussian(window_x, 1, 0, 1)
        elif envelope == 'Rectangular':
            window = np.ones_like(tone_burst)
        elif envelope == 'RingUpDown':
            raise NotImplementedError("RingUpDown not yet implemented")
        else:
            raise ValueError(f'Unknown envelope {envelope}.')

        # apply the envelope
        tone_burst = tone_burst * window

        # force the ends to be zero by applying a second window
        if envelope == 'Gaussian':
            tone_burst = tone_burst * np.squeeze(get_win(len(tone_burst), type_='Tukey', param=0.05)[0])

    # calculate the expected FWHM in the frequency domain
    # t_var = tone_length/(2*x_lim)
    # w_var = 1/(4*pi^2*t_var)
    # fw = 2 * sqrt(2 * log(2) * w_var)

    # create the signal with the offset tone burst
    tone_index = np.array([tone_index])
    signal_offset = np.array(signal_offset)
    if signal_length == 0:
        signal = np.zeros((tone_index.size, signal_offset.max() + len(tone_burst)))
    else:
        signal = np.zeros([tone_index.size, signal_length])

    # TODO (walter): Logic of signal length shorter than signal not covered
    for offset in range(tone_index.size):
        signal[offset, tone_index[offset]:tone_index[offset] + len(tone_burst)] = tone_burst.T

    # plot the signal if required
    if plot_signal:
        raise NotImplementedError

    return signal


def reorder_binary_sensor_data(sensor_data: np.ndarray, reorder_index: np.ndarray):
    """
    Args:
        sensor_data: N x K
        reorder_index: N

    Returns:
        reordered sensor data

    """
    reorder_index = np.squeeze(reorder_index)
    assert sensor_data.ndim == 2
    assert reorder_index.ndim == 1

    return sensor_data[reorder_index.argsort()]


def calc_max_freq(max_spat_freq, c):
    filter_cutoff_freq = max_spat_freq * c / (2 * np.pi)
    return filter_cutoff_freq


def get_alpha_filter(kgrid, medium, filter_cutoff, taper_ratio=0.5):
    """
     get_alpha_filter uses get_win to create a Tukey window via rotation to
     pass to the medium.alpha_filter. This parameter is used to regularise time
     reversal image reconstruction when absorption compensation is included.

    Args:
        kgrid: simulation grid
        medium: simulation medium
        filter_cutoff: Any of the filter_cutoff inputs may be set to 'max' to set the cutoff frequency to the maximum frequency supported by the grid
        taper_ratio: The taper_ratio input is used to control the width of the transition region between the passband and stopband. The default value is 0.5, which corresponds to a transition region of 50% of the filter width.

    Returns:
        alpha_filter

    """

    dim = num_dim(kgrid.k)
    print(f'    taper ratio: {taper_ratio}')
    # extract the maximum sound speed
    c = max(medium.sound_speed)

    assert len(filter_cutoff) == dim, f"Input filter_cutoff must have {dim} elements for a {dim}D grid"

    # parse cutoff freqs
    filter_size = []
    for idx, freq in enumerate(filter_cutoff):
        if freq == 'max':
            filter_cutoff[idx] = calc_max_freq(kgrid.k_max[idx], c)
            filter_size_local = kgrid.N[idx]
        else:
            filter_size_local, filter_cutoff[idx] = freq2wavenumber(kgrid.N[idx], kgrid.k_max[idx], filter_cutoff[idx],
                                                                    c, kgrid.k[idx])
        filter_size.append(filter_size_local)

    # create the alpha_filter
    filter_sec, _ = get_win(filter_size, 'Tukey', param=taper_ratio, rotation=True)

    # enlarge the alpha_filter to the size of the grid
    alpha_filter = np.zeros(kgrid.N)
    indexes = [round((kgrid.N[idx] - filter_size[idx]) / 2) for idx in range(len(filter_size))]

    if dim == 1:
        alpha_filter[indexes[0]: indexes[0] + filter_size[0]] = np.squeeze(filter_sec)
    elif dim == 2:
        alpha_filter[indexes[0]: indexes[0] + filter_size[0], indexes[1]: indexes[1] + filter_size[1]] = filter_sec
    elif dim == 3:
        alpha_filter[indexes[0]: indexes[0] + filter_size[0], indexes[1]: indexes[1] + filter_size[1],
        indexes[2]:indexes[2] + filter_size[2]] = filter_sec

    dim_string = lambda cutoff_vals: "".join([str(scale_SI(co)[0]) + " Hz by " for co in cutoff_vals])
    # update the command line status
    print(f'  filter cutoff: ' + dim_string(filter_cutoff)[:-4] + '.')

    return alpha_filter


def get_wave_number(Nx, dx, dim):
    if Nx % 2 == 0:
        # even
        nx = np.arange(start=-Nx / 2, stop=Nx / 2) / Nx
    else:
        nx = np.arange(start=-(Nx - 1) / 2, stop=(Nx - 1) / 2 + 1) / Nx

    kx = ifftshift((2 * np.pi / dx) * nx)

    return kx


def gradient_spect(f: np.ndarray, dn: List[float], dim: Optional[Union[int, List[int]]] = None,
                   deriv_order: int = 1) -> np.ndarray:
    """
    gradient_spect calculates the gradient of an n-dimensional input matrix using the Fourier collocation spectral method.
    The gradient for singleton dimensions is returned as 0.

    Args:
        f: A numpy ndarray representing the input matrix.
        dn: A list of floats representing the grid spacings in each dimension.
        dim: An optional integer or list of integers representing the dimensions along which to calculate the gradient.
        deriv_order: An integer representing the order of the derivative to calculate. Default is 1.

    Returns:
        A numpy ndarray containing the calculated gradient.

    """

    # get size of the input function
    sz = f.shape

    # check if input is 1D or user defined input dimension is given
    if dim or len(sz) == 1:

        # check if a single dn value is given, if not, extract the required value
        if not (isinstance(dn, int) or isinstance(dn, float)):
            dn = dn[dim]

        # get the grid size along the specified dimension, or the longest dimension if 1D
        if max(sz) == np.prod(sz):
            dim = np.argmax(sz)
            Nx = sz[dim]
        else:
            Nx = sz[dim]

        # get the wave number
        kx = get_wave_number(Nx, dn, dim)

        # calculate derivative and assign output
        grads = np.real(ifft((1j * kx) ** deriv_order * fft(f, axis=dim), axis=dim))
    else:
        # warnings.warn("This implementation is not tested.")
        # get the wave number
        # kx = get_wave_number(sz(dim), dn[dim], dim)

        assert len(dn) == len(sz), ValueError(
            f"{len(sz)} values for dn must be specified for a {len(sz)}-dimensional input matrix.")

        grads = []
        # calculate the gradient for each non-singleton dimension
        for dim in range(num_dim(f)):
            # get the wave number
            kx = get_wave_number(sz[dim], dn[dim], dim)
            # calculate derivative and assign output
            # TODO: replace this with numpy broadcasting
            kx = broadcast_axis(kx, num_dim(f), dim)
            grads.append(np.real(ifft((1j * kx) ** deriv_order * fft(f, axis=dim), axis=dim)))

    return grads


def unmask_sensor_data(kgrid, sensor, sensor_data: np.ndarray) -> np.ndarray:
    # create an empty matrix
    if kgrid.k == 1:
        unmasked_sensor_data = np.zeros((kgrid.Nx, 1))
    elif kgrid.k == 2:
        unmasked_sensor_data = np.zeros((kgrid.Nx, kgrid.Ny))
    elif kgrid.k == 3:
        unmasked_sensor_data = np.zeros((kgrid.Nx, kgrid.Ny, kgrid.Nz))
    else:
        raise NotImplementedError

    # reorder input data
    flat_sensor_mask = (sensor.mask != 0).flatten('F')
    assignment_mask = unflatten_matlab_mask(unmasked_sensor_data, np.where(flat_sensor_mask)[0])
    # unmasked_sensor_data.flatten('F')[flat_sensor_mask] = sensor_data.flatten()
    unmasked_sensor_data[assignment_mask] = sensor_data.flatten()
    # unmasked_sensor_data[unflatten_matlab_mask(unmasked_sensor_data, sensor.mask != 0)] = sensor_data
    return unmasked_sensor_data


def reorder_sensor_data(kgrid, sensor, sensor_data: np.ndarray) -> np.ndarray:
    """
    Reorders the sensor data based on the coordinates of the sensor points.

    Args:
        kgrid: The k-Wave grid object.
        sensor: The k-Wave sensor object.
        sensor_data: The sensor data to be reordered.

    Returns:
        np.ndarray of the reordered sensor data.

    Raises:
        ValueError: If the simulation is not 2D or the sensor is not defined as a binary mask.
    """
    # check simulation is 2D
    if kgrid.dim != 2:
        raise ValueError('The simulation must be 2D.')

    # check sensor.mask is a binary mask
    if sensor.mask.dtype != bool and set(np.unique(sensor.mask).tolist()) != {0, 1}:
        raise ValueError('The sensor must be defined as a binary mask.')

    # find the coordinates of the sensor points
    x_sensor = matlab_mask(kgrid.x, sensor.mask == 1)
    x_sensor = np.squeeze(x_sensor)
    y_sensor = matlab_mask(kgrid.y, sensor.mask == 1)
    y_sensor = np.squeeze(y_sensor)

    # find the angle of each sensor point (from the centre)
    angle = np.arctan2(-x_sensor, -y_sensor)
    angle[angle < 0] = 2 * np.pi + angle[angle < 0]

    # sort the sensor points in order of increasing angle
    indices_new = np.argsort(angle, kind='stable')

    # reorder the measure time series so that adjacent time series correspond
    # to adjacent sensor points.
    reordered_sensor_data = sensor_data[indices_new]
    return reordered_sensor_data


def create_cw_signals(t_array: np.ndarray, freq: float, amp: np.ndarray, phase: np.ndarray,
                      ramp_length: int = 4) -> np.ndarray:
    """
<<<<<<< HEAD
    Generate a series of continuous wave (CW) signals based on the 1D or 2D input matrices `amp` and `phase`, where each signal
    is given by:
=======
   create_cw_signals generates a series of continuous wave (CW) signals based on the 1D or 2D input matrices amp and phase, where each signal is given by:
>>>>>>> 3bcd85c5

        amp[i, j] .* sin(2 * pi * freq * t_array + phase[i, j]);

<<<<<<< HEAD
    To avoid startup transients, a cosine tapered up-ramp is applied to the beginning of the signal. By default, the length
    of this ramp is four periods of the wave. The up-ramp can be turned off by setting the `ramp_length` to 0.
=======
   To avoid startup transients, a cosine tapered up-ramp is applied to the beginning of the signal. By default, the length of this ramp is four periods of the wave. The up-ramp can be turned off by setting the ramp_length to 0.
>>>>>>> 3bcd85c5

    Examples:

        # define sampling parameters
        f = 5e6
        T = 1/f
        Fs = 100e6
        dt = 1/Fs
        t_array = np.arange(0, 10*T, dt)

        # define amplitude and phase
        amp = get_win(9, 'Gaussian')
        phase = np.arange(0, 2*pi, 9).T

        # create signals and plot
        cw_signal = create_cw_signals(t_array, f, amp, phase)

    Args:
<<<<<<< HEAD
        t_array: 1D array of time points.
        freq: Frequency of the wave.
        amp: 1D or 2D array of amplitudes.
        phase: 1D or 2D array of phases.
        ramp_length: Length of the cosine up-ramp, in periods of the wave. Default is 4.

    Returns:
        np.ndarray: 2D array of CW signals.

    """
=======
        t_array: A numpy ndarray representing the time values.
        freq: A float representing the frequency of the signals.
        amp: A numpy ndarray representing the amplitudes of the signals.
        phase: A numpy ndarray representing the phases of the signals.
        ramp_length: An optional integer representing the length of the cosine up-ramp in periods of the wave. Default is 4.

    Returns:
        A numpy ndarray containing the generated CW signals.
    """

    if len(phase) == 1:
        phase = phase * np.ones(amp.shape)
>>>>>>> 3bcd85c5

    if amp.ndim > 1:
        N1, N2 = amp.shape
    else:
        N1, N2 = amp.shape[0], 1

    # create input signals
    cw_signal = np.zeros((N1, N2, len(t_array)))

    # create signal
    for index1 in range(N1):
        for index2 in range(N2):
            if amp.ndim > 1:
                cw_signal[index1, index2, :] = amp[index1, index2] * np.sin(
                    2 * np.pi * freq * t_array + phase[index1, index2])
            else:
                cw_signal[index1, index2, :] = amp[index1] * np.sin(2 * np.pi * freq * t_array + phase[index1])

    # apply ramp to avoid startup transients
    if ramp_length != 0:
        # get period and time step (assuming dt is constant)
        period = 1 / freq
        dt = t_array[1] - t_array[0]

        # create x-axis for ramp between 0 and pi
        ramp_length_points = round(ramp_length * period / dt)
        ramp_axis = np.linspace(0, np.pi, ramp_length_points)

        # create ramp using a shifted cosine
        ramp = (-np.cos(ramp_axis) + 1) * 0.5
        ramp = np.expand_dims(ramp, axis=(0, 1))

        # apply ramp to all signals simultaneously
        cw_signal[:, :, :ramp_length_points] = ramp * cw_signal[:, :, :ramp_length_points]

    # remove singleton dimensions if cw_signal has more than two dimensions
    if cw_signal.ndim > 2:
        cw_signal = np.squeeze(cw_signal)

    # if only a single amplitude and phase is given, force time to be the
    # second dimensions
    if amp.ndim == 1:
        cw_signal = np.reshape(cw_signal, (N1, -1))

    return cw_signal<|MERGE_RESOLUTION|>--- conflicted
+++ resolved
@@ -637,21 +637,13 @@
 def create_cw_signals(t_array: np.ndarray, freq: float, amp: np.ndarray, phase: np.ndarray,
                       ramp_length: int = 4) -> np.ndarray:
     """
-<<<<<<< HEAD
     Generate a series of continuous wave (CW) signals based on the 1D or 2D input matrices `amp` and `phase`, where each signal
     is given by:
-=======
-   create_cw_signals generates a series of continuous wave (CW) signals based on the 1D or 2D input matrices amp and phase, where each signal is given by:
->>>>>>> 3bcd85c5
 
         amp[i, j] .* sin(2 * pi * freq * t_array + phase[i, j]);
 
-<<<<<<< HEAD
     To avoid startup transients, a cosine tapered up-ramp is applied to the beginning of the signal. By default, the length
     of this ramp is four periods of the wave. The up-ramp can be turned off by setting the `ramp_length` to 0.
-=======
-   To avoid startup transients, a cosine tapered up-ramp is applied to the beginning of the signal. By default, the length of this ramp is four periods of the wave. The up-ramp can be turned off by setting the ramp_length to 0.
->>>>>>> 3bcd85c5
 
     Examples:
 
@@ -670,18 +662,6 @@
         cw_signal = create_cw_signals(t_array, f, amp, phase)
 
     Args:
-<<<<<<< HEAD
-        t_array: 1D array of time points.
-        freq: Frequency of the wave.
-        amp: 1D or 2D array of amplitudes.
-        phase: 1D or 2D array of phases.
-        ramp_length: Length of the cosine up-ramp, in periods of the wave. Default is 4.
-
-    Returns:
-        np.ndarray: 2D array of CW signals.
-
-    """
-=======
         t_array: A numpy ndarray representing the time values.
         freq: A float representing the frequency of the signals.
         amp: A numpy ndarray representing the amplitudes of the signals.
@@ -694,7 +674,6 @@
 
     if len(phase) == 1:
         phase = phase * np.ones(amp.shape)
->>>>>>> 3bcd85c5
 
     if amp.ndim > 1:
         N1, N2 = amp.shape
