from typing import Optional

import numpy as np
<<<<<<< HEAD
from beartype import beartype
from nptyping import NDArray, Float, Shape


@beartype
def get_color_map(num_colors: Optional[int] = None) -> NDArray[Shape["N, 3"], Float]:
=======
from matplotlib.colors import ListedColormap


def get_color_map(num_colors: Optional[int] = None) -> ListedColormap:
>>>>>>> d4a235fd
    """
    Returns the default color map used for display and visualisation across
    the k-Wave Toolbox. Zero values are displayed as white, positive values
    are displayed as yellow through red to black, and negative values are
    displayed as light to dark blue-greys. If no value for `num_colors` is
    provided, `cm` will have 256 colors.

    Args:
        num_colors: The number of colors in the color map (default is 256).

    Returns:
        A three-column color map matrix which can be applied using colormap.

    """

    if num_colors is None:
        neg_pad = 48
        num_colors = 256
    else:
        neg_pad = int(round(48 * num_colors / 256))

    # define colour spectrums
    neg = bone(num_colors // 2 + neg_pad)
    neg = neg[neg_pad:, :]
    pos = np.flipud(hot(num_colors // 2))

    colors = np.vstack([neg, pos])
    return ListedColormap(colors)


@beartype
def hot(m: int) -> NDArray[Shape["N, 3"], Float]:
    """
    Generate a hot colormap of length m.
    The colormap consists of a progression from black to red, yellow, and white.

    Args:
        m: The length of the colormap.

    Returns:
        An m-by-3 array containing the hot colormap.

    """

    n = int(np.fix(3 / 8 * m))

    r = np.concatenate([np.arange(1, n + 1) / n, np.ones(m-n)])
    g = np.concatenate([np.zeros(n), np.arange(1, n + 1) / n, np.ones(m-2*n)])
    b = np.concatenate([np.zeros(2*n), np.arange(1, m-2*n + 1)/(m-2*n)])

    return np.hstack([r[:, None], g[:, None], b[:, None]])


@beartype
def bone(m: int) -> NDArray[Shape["N, 3"], Float]:
    """
    Returns an m-by-3 matrix containing a "bone" colormap.

    Args:
        m: The number of rows in the colormap.

    Returns:
        An m-by-3 matrix containing the colormap.
    """
    return (7 * gray(m) + np.fliplr(hot(m))) / 8


@beartype
def gray(m: int) -> NDArray[Shape["N, 3"], Float]:
    """
    Returns an M-by-3 matrix containing a grayscale colormap.

    Args:
        m: The length of the colormap.

    Returns:
        An M-by-3 matrix containing the grayscale colormap.

    """

    g = np.arange(m) / max(m - 1, 1)
    g = g[:, None]
    return np.hstack([g, g, g])<|MERGE_RESOLUTION|>--- conflicted
+++ resolved
@@ -1,19 +1,13 @@
 from typing import Optional
 
 import numpy as np
-<<<<<<< HEAD
 from beartype import beartype
 from nptyping import NDArray, Float, Shape
+from matplotlib.colors import ListedColormap
 
 
 @beartype
-def get_color_map(num_colors: Optional[int] = None) -> NDArray[Shape["N, 3"], Float]:
-=======
-from matplotlib.colors import ListedColormap
-
-
 def get_color_map(num_colors: Optional[int] = None) -> ListedColormap:
->>>>>>> d4a235fd
     """
     Returns the default color map used for display and visualisation across
     the k-Wave Toolbox. Zero values are displayed as white, positive values
