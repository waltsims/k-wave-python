--- conflicted
+++ resolved
@@ -7,22 +7,17 @@
 import numpy as np
 import scipy
 from beartype import beartype as typechecker
-<<<<<<< HEAD
-from beartype.typing import Union, List, Tuple, cast, Optional
-from jaxtyping import Float, Complex, Int, Real, Integer
-from scipy.spatial.transform import Rotation
-=======
 from beartype.typing import List, Optional, Tuple, Union, cast
 from jaxtyping import Complex, Float, Int, Integer, Real
 from scipy import optimize
-
+from scipy.spatial.transform import Rotation
 import kwave.utils.typing as kt
->>>>>>> b78cd2a3
 
 from ..data import Vector
 from .conversion import db2neper, neper2db
 from .data import scale_SI
-<<<<<<< HEAD
+from .math import Rx, Ry, Rz, compute_linear_transform, cosd, sind
+from .matlab import ind2sub, matlab_assign, matlab_find, sub2ind
 from .math import cosd, sind
 from .matlab import matlab_assign, matlab_find, ind2sub, sub2ind
 from .matrix import max_nd
@@ -31,12 +26,6 @@
 
 import kwave.utils.typing as kt
 from kwave.utils.math import compute_linear_transform, compute_rotation_between_vectors
-=======
-from .math import Rx, Ry, Rz, compute_linear_transform, cosd, sind
-from .matlab import ind2sub, matlab_assign, matlab_find, sub2ind
-from .matrix import max_nd
-from .tictoc import TicToc
->>>>>>> b78cd2a3
 
 # GLOBALS
 # define literals (ref: http://www.wolframalpha.com/input/?i=golden+angle)
