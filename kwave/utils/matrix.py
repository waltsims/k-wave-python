import logging

import numpy as np
from scipy.interpolate import interpn, interp1d
from beartype import beartype as typechecker
from beartype.typing import Union, List, Tuple, Optional
from jaxtyping import Int, Num, Shaped, Real, Bool
import kwave.utils.typing as kt

from .data import scale_time
from .tictoc import TicToc


@typechecker
def trim_zeros(data: Num[np.ndarray, "..."]) -> Tuple[Num[np.ndarray, "..."], List[Tuple[Int[kt.ScalarLike, ""], Int[kt.ScalarLike, ""]]]]:
    """
    Create a tight bounding box by removing zeros.

    Args:
        data: Matrix to trim.

    Returns:
        Tuple containing the trimmed matrix and indices used to trim the matrix.

    Raises:
        ValueError: If the input data is not 1D, 2D, or 3D.

    Example:
        data = np.array([[0, 0, 0, 0, 0, 0],
                         [0, 0, 0, 3, 0, 0],
                         [0, 0, 1, 3, 4, 0],
                         [0, 0, 1, 3, 4, 0],
                         [0, 0, 1, 3, 0, 0],
                         [0, 0, 0, 0, 0, 0]])

        trimmed_data, indices = trim_zeros(data)

        # Output:
        # trimmed_data:
        # [[0 3 0]
        #  [1 3 4]
        #  [1 3 4]
        #  [1 3 0]]
        #
        # indices:
        # [(1, 4), (2, 5), (3, 5)]

    """
    data = np.squeeze(data)

    # only allow 1D, 2D, and 3D
    if data.ndim > 3:
        raise ValueError("Input data must be 1D, 2D, or 3D.")

    # set collapse directions for each dimension
    collapse = {2: [1, 0], 3: [(1, 2), (0, 2), (0, 1)]}

    # preallocate output to store indices
    ind = []

    # loop through dimensions
    for dim_index in range(data.ndim):
        # collapse to 1D vector
        if data.ndim == 1:
            summed_values = data
        else:
            summed_values = np.sum(np.abs(data), axis=collapse[data.ndim][dim_index])

        # find the first and last non-empty values
        non_zeros = np.where(summed_values > 0)[0]
        ind_first = non_zeros[0]
        ind_last = non_zeros[-1] + 1

        # trim data
        if data.ndim == 1:
            data = data[ind_first:ind_last]
            ind.append((ind_first, ind_last))
        else:
            if dim_index == 0:
                data = data[ind_first:ind_last, ...]
                ind.append((ind_first, ind_last))
            elif dim_index == 1:
                data = data[:, ind_first:ind_last, ...]
                ind.append((ind_first, ind_last))
            elif dim_index == 2:
                data = data[..., ind_first:ind_last]
                ind.append((ind_first, ind_last))

    return data, ind


@typechecker
def expand_matrix(
    matrix: Union[Num[np.ndarray, "..."], Bool[np.ndarray, "..."]],
    exp_coeff: Union[Shaped[kt.ArrayLike, "dim"], List],
    edge_val: Optional[Real[kt.ScalarLike, ""]] = None, verbose: bool = False
):
    """
    Enlarge a matrix by extending the edge values.

    expandMatrix enlarges an input matrix by extension of the values at
    the outer faces of the matrix (endpoints in 1D, outer edges in 2D,
    outer surfaces in 3D). Alternatively, if an input for edge_val is
    given, all expanded matrix elements will have this value. The values
    for exp_coeff are forced to be real positive integers (or zero).

    Note, indexing is done inline with other k-Wave functions using
    mat(x) in 1D, mat(x, y) in 2D, and mat(x, y, z) in 3D.

    Args:
        matrix: the matrix to enlarge
        exp_coeff: the number of elements to add in each dimension
                    in 1D: [a] or [x_start, x_end]
                    in 2D: [a] or [x, y] or
                           [x_start, x_end, y_start, y_end]
                    in 3D: [a] or [x, y, z] or
                           [x_start, x_end, y_start, y_end, z_start, z_end]
                           (here 'a' is applied to all dimensions)
        edge_val: value to use in the matrix expansion

    Returns:
        expanded matrix

    """

    opts = {}
    matrix = np.squeeze(matrix)

    if edge_val is None:
        opts["mode"] = "edge"
    else:
        opts["mode"] = "constant"
        opts["constant_values"] = edge_val

    exp_coeff = np.array(exp_coeff).astype(int).squeeze()
    n_coeff = exp_coeff.size
    assert n_coeff > 0, "exp_coeff must be well-defined"

    if verbose:
        print(n_coeff, len(matrix.shape), exp_coeff)

    if n_coeff == 1:
        opts["pad_width"] = exp_coeff
    elif len(matrix.shape) == 1:
        assert n_coeff <= 2
        opts["pad_width"] = exp_coeff
    elif len(matrix.shape) == 2:
        if n_coeff == 2:
<<<<<<< HEAD
            opts["pad_width"] = np.asarray(exp_coeff.astype(int))
=======
            opts["pad_width"] = [(exp_coeff[0],), (exp_coeff[1],)]
>>>>>>> 4fa273fd
        if n_coeff == 4:
            opts["pad_width"] = [(exp_coeff[0], exp_coeff[1]), (exp_coeff[2], exp_coeff[3])]
    elif len(matrix.shape) == 3:
        if n_coeff == 3:
            opts["pad_width"] = np.tile(np.expand_dims(exp_coeff, axis=-1), [1, 2])
        if n_coeff == 6:
            opts["pad_width"] = [(exp_coeff[0], exp_coeff[1]), (exp_coeff[2], exp_coeff[3]), (exp_coeff[4], exp_coeff[5])]

    if verbose:
        print("\toptions:", opts, opts["pad_width"] )
        print("\tmatrix shape:", np.shape(matrix))

    if verbose:
        new_matrix = np.pad(matrix, pad_width=[30, 2], mode='constant', constant_values=0.0)
    else:
        new_matrix = np.pad(matrix, **opts)

    if verbose:
        print("\tnew matrix shape", np.shape(new_matrix))

    return new_matrix


def resize(mat: np.ndarray, new_size: Union[int, List[int]], interp_mode: str = "linear") -> np.ndarray:
    """
    Resizes a matrix of spatial samples to a desired resolution or spatial sampling frequency
    via interpolation.

    Parameters:
        mat: Matrix to be resized (i.e., resampled).
        new_size: Desired output resolution.
        interp_mode: Interpolation method.

    Returns:
        Resized matrix.
    """
    # start the timer
    TicToc.tic()

    # update command line status
    logging.log(logging.INFO, "Resizing matrix...")
    # check inputs
    assert num_dim2(mat) == len(new_size), "Resolution input must have the same number of elements as data dimensions."

    mat = mat.squeeze()

    axis = []
    for dim in range(len(mat.shape)):
        dim_size = mat.shape[dim]
        axis.append(np.linspace(0, 1, dim_size))

    new_axis = []
    for dim in range(len(new_size)):
        dim_size = new_size[dim]
        new_axis.append(np.linspace(0, 1, dim_size))

    points = tuple(p for p in axis)
    xi = np.meshgrid(*new_axis)
    xi = np.array([x.flatten() for x in xi]).T
    new_points = xi
    mat_rs = np.squeeze(interpn(points, mat, new_points, method=interp_mode))
    # TODO: fix this hack.
    if dim + 1 == 3:
        mat_rs = mat_rs.reshape([new_size[1], new_size[0], new_size[2]])
        mat_rs = np.transpose(mat_rs, (1, 0, 2))
    else:
        mat_rs = mat_rs.reshape(new_size, order="F")
    # update command line status
    logging.log(logging.INFO, f"  completed in {scale_time(TicToc.toc())}")
    assert mat_rs.shape == tuple(new_size), "Resized matrix does not match requested size."
    return mat_rs


def gradient_fd(f, dx=None, dim=None, deriv_order=None, accuracy_order=None) -> List[np.ndarray]:
    """
    Calculate the gradient of an n-dimensional input matrix using the finite-difference method.

    This function is a wrapper of the numpy gradient method for use in the k-wave library.
    For one-dimensional inputs, the gradient is always computed along the non-singleton dimension.
    For higher dimensional inputs, the gradient for singleton dimensions is returned as 0.
    For elements in the center of the grid, the gradient is computed using centered finite-differences.
    For elements on the edge of the grid, the gradient is computed using forward or backward finite-differences.
    The order of accuracy of the finite-difference approximation is controlled by `accuracy_order` (default = 2).
    The calculations are done using sparse multiplication, so the input matrix is always cast to double precision.

    Args:
        f: Input matrix.
        dx: Array of values for the grid point spacing in each dimension.
                If a value for `dim` is given, `dn` is the spacing in dimension `dim`.
        dim: Optional input to specify a single dimension over which to compute the gradient for
        deriv_order: Order of the derivative to compute,
                        e.g., use 1 to compute df/dx, 2 to compute df^2/dx^2, etc. (default = 1).
        accuracy_order: Order of accuracy for the finite difference coefficients.
                            Because centered differences are used, this must be set to an integer
                            multiple of 2 (default = 2).

    Returns:
        A list of ndarrays (or a single ndarray if there is only one dimension)
        corresponding to the derivatives of f with respect to each dimension.
        Each derivative has the same shape as f.

    """

    if deriv_order:
        logging.log(logging.WARN, f"{DeprecationWarning.__name__}: deriv_order is no longer a supported argument.")
    if accuracy_order:
        logging.log(logging.WARN, f"{DeprecationWarning.__name__}: accuracy_order is no longer a supported argument.")

    if dim is not None and dx is not None:
        return np.gradient(f, dx, axis=dim)
    elif dim is not None:
        return np.gradient(f, axis=dim)
    elif dx is not None:
        return np.gradient(f, dx)
    else:
        return np.gradient(f)


def min_nd(matrix: np.ndarray) -> Tuple[float, Tuple]:
    """
    Find the minimum value and its indices in a numpy array.

    Args:
        matrix: A numpy array of any value type.

    Returns:
        A tuple containing the minimum value and a tuple of indices in the form (row, column, ...).
            Indices are 1-based, following the convention used in MATLAB.

    Examples:
        >>> matrix = np.array([[1, 2, 3], [4, 5, 6], [7, 8, 9]])
        >>> min_nd(matrix)
        (1, (1, 1))

    """

    min_val, linear_index = np.min(matrix), matrix.argmin()
    numpy_index = np.unravel_index(linear_index, matrix.shape)
    matlab_index = tuple(idx + 1 for idx in numpy_index)
    return min_val, matlab_index


def max_nd(matrix: np.ndarray) -> Tuple[float, Tuple]:
    """
    Returns the maximum value in a n-dimensional array and its index.

    Args:
        matrix: n-dimensional array of values.

    Returns:
        A tuple containing the maximum value in the array, and a tuple containing the index of the
        maximum value. The index is given in the MATLAB convention, where indexing starts at 1.

    """

    # Get the maximum value and its linear index
    max_val, linear_index = np.max(matrix), matrix.argmax()

    # Convert the linear index to a tuple of indices in the original matrix
    numpy_index = np.unravel_index(linear_index, matrix.shape)

    # Convert the tuple of indices to 1-based indices (as used in Matlab)
    matlab_index = tuple(idx + 1 for idx in numpy_index)

    # Return the maximum value and the 1-based index
    return max_val, matlab_index


def broadcast_axis(data: np.ndarray, ndims: int, axis: int) -> np.ndarray:
    """
    Broadcast the given axis of the data to the specified number of dimensions.

    Args:
        data: The data to broadcast.
        ndims: The number of dimensions to broadcast the axis to.
        axis: The axis to broadcast.

    Returns:
        The broadcasted data.

    """

    newshape = [1] * ndims
    newshape[axis] = -1
    return data.reshape(*newshape)


def revolve2d(mat2d: np.ndarray) -> np.ndarray:
    """
    Revolve a 2D numpy array in a clockwise direction to form a 3D numpy array.

    Args:
        mat2d: A 2D numpy array of any value type.

    Returns:
        A 3D numpy array formed by revolving the input array in a clockwise direction.

    Examples:
        >>> mat2d = np.array([[1, 2, 3], [4, 5, 6], [7, 8, 9]])
        >>> revolve2d(mat2d)
        array([[[1, 2, 3],
                [4, 5, 6],
                [7, 8, 9]],
               [[7, 4, 1],
                [8, 5, 2],
                [9, 6, 3]],
               [[9, 8, 7],
                [6, 5, 4],
                [3, 2, 1]]])

    """

    # Start timer
    TicToc.tic()

    # Update command line status
    logging.log(logging.INFO, "Revolving 2D matrix to form a 3D matrix...")

    # Get size of matrix
    m, n = mat2d.shape

    # Create the reference axis for the 2D image
    r_axis_one_sided = np.arange(0, n)
    r_axis_two_sided = np.arange(-(n - 1), n)

    # Compute the distance from every pixel in the z-y cross-section of the 3D
    # matrix to the rotation axis
    z, y = np.meshgrid(r_axis_two_sided, r_axis_two_sided)
    r = np.sqrt(y**2 + z**2)

    # Create empty image matrix
    mat3D = np.zeros((m, 2 * n - 1, 2 * n - 1))

    # Loop through each cross-section and create 3D matrix
    for x_index in range(m):
        interp = interp1d(x=r_axis_one_sided, y=mat2d[x_index, :], kind="linear", bounds_error=False, fill_value=0)
        mat3D[x_index, :, :] = interp(r)

    # Update command line status
    logging.log(logging.INFO, f"  completed in {scale_time(TicToc.toc())}s")
    return mat3D


def sort_rows(arr: np.ndarray, index: int) -> np.ndarray:
    """
    Sort the rows of a 2D numpy array by the values in a specific column.

    Args:
        arr: A 2D numpy array.
        index: The index of the column to sort by.

    Returns:
        A copy of the input array with the rows sorted by the values in the specified column.

    Raises:
        AssertionError: If `arr` is not a 2D numpy array.

    Examples:
        >>> arr = np.array([[3, 2, 1], [1, 3, 2], [2, 1, 3]])
        >>> sort_rows(arr, 0)
        array([[1, 3, 2],
               [2, 1, 3],
               [3, 2, 1]])

    """

    assert arr.ndim == 2, "'sort_rows' currently supports only 2-dimensional matrices"
    return arr[arr[:, index].argsort()]


def num_dim(x: np.ndarray) -> int:
    """
    Returns the number of dimensions in x, after collapsing any singleton dimensions.

    Args:
        x: The input array.

    Returns:
        The number of dimensions in x.

    """

    return len(x.squeeze().shape)


def num_dim2(x: np.ndarray) -> int:
    """
    Get the number of dimensions of an array after collapsing singleton dimensions.

    Args:
        x: The input array.

    Returns:
        The number of dimensions of the array after collapsing singleton dimensions.

    """

    sz = np.squeeze(x).shape

    if len(sz) > 2:
        return len(sz)
    else:
        return np.sum(np.array(sz) > 1)<|MERGE_RESOLUTION|>--- conflicted
+++ resolved
@@ -146,11 +146,7 @@
         opts["pad_width"] = exp_coeff
     elif len(matrix.shape) == 2:
         if n_coeff == 2:
-<<<<<<< HEAD
-            opts["pad_width"] = np.asarray(exp_coeff.astype(int))
-=======
             opts["pad_width"] = [(exp_coeff[0],), (exp_coeff[1],)]
->>>>>>> 4fa273fd
         if n_coeff == 4:
             opts["pad_width"] = [(exp_coeff[0], exp_coeff[1]), (exp_coeff[2], exp_coeff[3])]
     elif len(matrix.shape) == 3:
