--- conflicted
+++ resolved
@@ -78,14 +78,7 @@
 
 
 @beartype
-<<<<<<< HEAD
-def cart2pol(x: Union[NUMERIC, NDArray], y: Union[NUMERIC, NDArray]) -> Tuple[Union[NUMERIC, NDArray], Union[NUMERIC, NDArray]]:
-=======
-def cart2pol(
-    x: Union[kt.NUMERIC, NDArray], 
-    y: Union[kt.NUMERIC, NDArray]
-) -> Tuple[Union[kt.NUMERIC, NDArray], Union[kt.NUMERIC, NDArray]]:
->>>>>>> d8f56f34
+def cart2pol(x: Union[kt.NUMERIC, NDArray], y: Union[kt.NUMERIC, NDArray]) -> Tuple[Union[kt.NUMERIC, NDArray], Union[kt.NUMERIC, NDArray]]:
     """
     Convert from cartesian to polar coordinates.
 
@@ -399,17 +392,10 @@
 
 @beartype
 def tol_star(
-<<<<<<< HEAD
-    tolerance: NUMERIC,
+    tolerance: kt.NUMERIC,
     kgrid: kWaveGrid,
     point: Union[NDArray[Shape["1"], Float], NDArray[Shape["2"], Float], NDArray[Shape["3"], Float]],
     debug,
-=======
-    tolerance: kt.NUMERIC, 
-    kgrid: kWaveGrid, 
-    point: Union[NDArray[Shape["1"], Float], NDArray[Shape["2"], Float], NDArray[Shape["3"], Float]], 
-    debug
->>>>>>> d8f56f34
 ) -> Tuple[NDArray, NDArray, NDArray, NDArray]:
     global tol, subs0
 
