import logging
import warnings
from dataclasses import dataclass

import numpy as np
from deprecated import deprecated

from kwave.data import Vector
from kwave.kgrid import kWaveGrid
from kwave.kmedium import kWaveMedium
from kwave.ksensor import kSensor
from kwave.ksource import kSource
from kwave.ktransducer import NotATransducer
from kwave.kWaveSimulation_helper import (
    create_absorption_variables,
    display_simulation_params,
    expand_grid_matrices,
    scale_source_terms_func,
    set_sound_speed_ref,
)
from kwave.options.simulation_options import SimulationOptions, SimulationType
from kwave.recorder import Recorder
from kwave.utils.checks import check_stability
from kwave.utils.colormap import get_color_map
from kwave.utils.conversion import cart2grid, cast_to_type
from kwave.utils.data import get_date_string, get_smallest_possible_type
from kwave.utils.dotdictionary import dotdict
from kwave.utils.filters import smooth
from kwave.utils.matlab import matlab_find, matlab_mask
from kwave.utils.matrix import num_dim2


@dataclass
class kWaveSimulation(object):
    def __init__(
        self, kgrid: kWaveGrid, source: kSource, sensor: NotATransducer, medium: kWaveMedium, simulation_options: SimulationOptions
    ):
        self.precision = None
        self.kgrid = kgrid
        self.medium = medium
        self.source = source
        self.sensor = sensor
        self.options = simulation_options

        # =========================================================================
        # FLAGS WHICH DEPEND ON USER INPUTS (THESE SHOULD NOT BE MODIFIED)
        # =========================================================================
        # flags which control the characteristics of the sensor
        #: Whether the sensor sensor mask is defined by cuboid corners
        #: Whether time reversal simulation is enabled

        # check if the sensor mask is defined as a list of cuboid corners
        if self.sensor.mask is not None and self.sensor.mask.shape[0] == (2 * self.kgrid.dim):
            self.userarg_cuboid_corners = True
        else:
            self.userarg_cuboid_corners = False

        # check if performing time reversal, and replace inputs to explicitly use a
        # source with a dirichlet boundary condition
        # check if the sensor mask is defined as a list of cuboid corners
        if self.sensor.mask is not None and self.sensor.mask.shape[0] == (2 * self.kgrid.dim):
            self.userarg_cuboid_corners = True
        else:
            self.userarg_cuboid_corners = False

        if self.sensor.time_reversal_boundary_data is not None:
            warnings.warn(
                "Time reversal simulation is deprecated. Use TimeReversal class instead. See examples/pr_2D_TR_line_sensor/pr_2D_TR_line_sensor.py for an example."
            )
            # define a new source structure
            self.source = kSource()
<<<<<<< HEAD
            self.source.p=np.flip(self.sensor.time_reversal_boundary_data, 0)
            self.source.p_mask = self.sensor.mask
            self.source.p_mode = 'dirichlet'

            # define a new sensor structure
            Nx, Ny, Nz = self.kgrid.Nx, self.kgrid.Ny, self.kgrid.Nz
            self.sensor = kSensor(
                mask=np.ones((Nx, Ny, max(1, Nz))).squeeze(),
                record=['p_final']
            )
            self.record = Recorder()
            self.record.p_final = True
            self.record.p = False
            # set time reversal flag
            self.userarg_time_rev = True
            assert self.time_rev == True
=======
            self.source.p_mask = self.sensor.mask
            self.source.p = np.flip(self.sensor.time_reversal_boundary_data, 1)
            self.source.p_mode = "dirichlet"

            # define a new sensor structure
            Nx, Ny, Nz = self.kgrid.Nx, self.kgrid.Ny, self.kgrid.Nz
            self.sensor = kSensor(mask=np.ones((Nx, Ny, max(1, Nz))), record=["p_final"])

            # set time reversal flag
            self.userarg_time_rev = True

            self.record = Recorder()
            self.record.p = False
>>>>>>> 8361936b
        else:
            # set time reversal flag
            self.userarg_time_rev = False

            #: Whether sensor.mask should be re-ordered.
            #: True if sensor.mask is Cartesian with nearest neighbour interpolation which is calculated using a binary mask
            #: and thus must be re-ordered
            self.reorder_data = False

            #: Whether the sensor.mask is binary
            self.binary_sensor_mask = True

            #: If tse sensor is an object of the kWaveTransducer class
            self.transducer_sensor = False

            self.record = Recorder()


        # transducer source flags
        #: transducer is object of kWaveTransducer class
        self.transducer_source = False

        #: Apply receive elevation focus on the transducer
        self.transducer_receive_elevation_focus = False

        # general
        self.COLOR_MAP = get_color_map()  #: default color map
        self.ESTIMATE_SIM_TIME_STEPS = 50  #: time steps used to estimate simulation time
        self.HIGHEST_PRIME_FACTOR_WARNING = 7  #: largest prime factor before warning
        self.KSPACE_CFL = 0.3  #: default CFL value used if kgrid.t_array is set to 'auto'
        self.PSTD_CFL = 0.1  #: default CFL value used if kgrid.t_array is set to 'auto'

        # source types
        self.SOURCE_S_MODE_DEF = "additive"  #: source mode for stress sources
        self.SOURCE_P_MODE_DEF = "additive"  #: source mode for pressure sources
        self.SOURCE_U_MODE_DEF = "additive"  #: source mode for velocity sources

        # filenames
        self.STREAM_TO_DISK_FILENAME = "temp_sensor_data.bin"  #: default disk stream filename
        self.LOG_NAME = ["k-Wave-Log-", get_date_string()]  #: default log filename

        self.calling_func_name = None
        logging.log(logging.INFO, f"  start time: {get_date_string()}")

        self.c_ref, self.c_ref_compression, self.c_ref_shear = [None] * 3
        self.transducer_input_signal = None

        #: Indexing variable corresponding to the location of all the pressure source elements
        self.p_source_pos_index = None
        #: Indexing variable corresponding to the location of all the velocity source elements
        self.u_source_pos_index = None
        #: Indexing variable corresponding to the location of all the stress source elements
        self.s_source_pos_index = None

        #: Delay mask that accounts for the beamforming delays and elevation focussing
        self.delay_mask = None

        self.absorb_nabla1 = None  #: absorbing fractional Laplacian operator
        self.absorb_tau = None  #: absorbing fractional Laplacian coefficient
        self.absorb_nabla2 = None  #: dispersive fractional Laplacian operator
        self.absorb_eta = None  #: dispersive fractional Laplacian coefficient

        self.dt = None  #: Alias to kgrid.dt
        self.rho0 = None  #: Alias to medium.density
        self.c0 = None  #: Alias to medium.sound_speed
        self.index_data_type = None

    @property
    def equation_of_state(self):
        """
        Returns:
            Set equation of state variable
        """
        if self.medium.absorbing:
            if self.medium.stokes:
                return "stokes"
            else:
                return "absorbing"
        else:
            return "loseless"

    @property
    def use_sensor(self):
        """
        Returns:
            False if no output of any kind is required

        """
        return self.sensor is not None

    @property
    def blank_sensor(self):
        """
        Returns
            True if sensor.mask is not defined but _max_all or _final variables are still recorded

        """
        fields = ["p", "p_max", "p_min", "p_rms", "u", "u_non_staggered", "u_split_field", "u_max", "u_min", "u_rms", "I", "I_avg"]
        if not (isinstance(self.sensor, NotATransducer) or any(self.record.is_set(fields)) or self.time_rev):
            return True
        return False

    @property
    def kelvin_voigt_model(self):
        """
        Returns:
            Whether the simulation is elastic with absorption

        """
        return False

    @property
    def nonuniform_grid(self):
        """
        Returns:
            True if the computational grid is non-uniform

        """
        return self.kgrid.nonuniform

    @property
<<<<<<< HEAD
    def time_rev(self):
        """
        Returns:
            True for time reversal simulaions using sensor.time_reversal_boundary_data

        """
        # if self.sensor is not None and not isinstance(self.sensor, NotATransducer):
        if not self.options.simulation_type.is_elastic_simulation() and \
                self.sensor.time_reversal_boundary_data is not None:
            return True
        else:
            return self.userarg_time_rev
=======
    @deprecated(version="0.4.1", reason="Use TimeReversal class instead")
    def time_rev(self) -> bool:
        if self.sensor and not isinstance(self.sensor, NotATransducer):
            return not self.options.simulation_type.is_elastic_simulation() and self.sensor.time_reversal_boundary_data is not None
        return self.userarg_time_rev
>>>>>>> 8361936b

    @property
    @deprecated(version="0.4.1", reason="Use TimeReversal class instead")
    def elastic_time_rev(self):
        """
        Returns:
            True if using time reversal with the elastic code

        """
        return False

    @property
    def compute_directivity(self):
        """
        Returns:
            True if directivity calculations in 2D are used by setting sensor.directivity_angle

        """
        if self.sensor is not None and not isinstance(self.sensor, NotATransducer):
            if self.kgrid.dim == 2:
                # check for sensor directivity input and set flag
                directivity = self.sensor.directivity
                if directivity is not None and directivity.angle is not None:
                    return True
        return False

    @property
    def cuboid_corners(self):
        """
        Returns:
            Whether the sensor.mask is a list of cuboid corners
        """
        if self.sensor is not None and not isinstance(self.sensor, NotATransducer):
            if not self.blank_sensor and self.sensor.mask.shape[0] == 2 * self.kgrid.dim:
                return True
        return self.userarg_cuboid_corners

    ##############
    # flags which control the types of source used
    ##############
    @property
    def source_p0(self):  # initial pressure
        """
        Returns:
            Whether initial pressure source is present (default=False)

        """
        flag = False  # default
        if not isinstance(self.source, NotATransducer) and self.source.p0 is not None:
            # set flag
            flag = True
        return flag

    @property
    def source_p0_elastic(self):  # initial pressure in the elastic code
        """
        Returns:
            Whether initial pressure source is present in the elastic code (default=False)

        """
        # Not clear where this flag is set
        return False

    @property
    def source_p(self):
        """
        Returns:
            Whether time-varying pressure source is present (default=False)

        """
        flag = False
        if not isinstance(self.source, NotATransducer) and self.source.p is not None:
            # set source flag to the length of the source, this allows source.p
            # to be shorter than kgrid.Nt
            flag = len(self.source.p[0])
        return flag

    @property
    def source_p_labelled(self):  # time-varying pressure with labelled source mask
        """
        Returns:
            True/False if labelled/binary source mask, respectively.

        """
        flag = False
        if not isinstance(self.source, NotATransducer) and self.source.p is not None:
            # check if the mask is binary or labelled
            p_unique = np.unique(self.source.p_mask)
            flag = not (p_unique.size <= 2 and p_unique.sum() == 1)
        return flag

    @property
    def source_ux(self) -> bool:
        """
        Returns:
            Whether time-varying particle velocity source is used in X-direction

        """
        flag = False
        if not isinstance(self.source, NotATransducer) and self.source.ux is not None:
            # set source flgs to the length of the sources, this allows the
            # inputs to be defined independently and be of any length
            flag = len(self.source.ux[0])
        return flag

    @property
    def source_uy(self) -> bool:
        """
        Returns:
            Whether time-varying particle velocity source is used in Y-direction

        """
        flag = False
        if not isinstance(self.source, NotATransducer) and self.source.uy is not None:
            # set source flgs to the length of the sources, this allows the
            # inputs to be defined independently and be of any length
            flag = len(self.source.uy[0])
        return flag

    @property
    def source_uz(self) -> bool:
        """
        Returns:
            Whether time-varying particle velocity source is used in Z-direction

        """
        flag = False
        if not isinstance(self.source, NotATransducer) and self.source.uz is not None:
            # set source flgs to the length of the sources, this allows the
            # inputs to be defined independently and be of any length
            flag = len(self.source.uz[0])
        return flag

    @property
    def source_u_labelled(self):
        """
        Returns:
            Whether time-varying velocity source with labelled source mask is present (default=False)

        """
        flag = False
        if not isinstance(self.source, NotATransducer) and self.source.u_mask is not None:
            # check if the mask is binary or labelled
            u_unique = np.unique(self.source.u_mask)
            if u_unique.size <= 2 and u_unique.sum() == 1:
                # binary source mask
                flag = False
            else:
                # labelled source mask
                flag = True
        return flag

    @property
    def source_sxx(self):
        """
        Returns:
            Whether time-varying stress source in X->X direction is present (default=False)
        """
        flag = False
        if not isinstance(self.source, NotATransducer) and self.source.sxx is not None:
            flag = len(self.source.sxx[0])
        return flag

    @property
    def source_syy(self):
        """
        Returns:
            Whether time-varying stress source in Y->Y direction is present (default=False)

        """
        flag = False
        if not isinstance(self.source, NotATransducer) and self.source.syy is not None:
            flag = len(self.source.syy[0])
        return flag

    @property
    def source_szz(self):
        """
        Returns:
            Whether time-varying stress source in Z->Z direction is present (default=False)

        """
        flag = False
        if not isinstance(self.source, NotATransducer) and self.source.szz is not None:
            flag = len(self.source.szz[0])
        return flag

    @property
    def source_sxy(self):
        """
        Returns:
            Whether time-varying stress source in X->Y direction is present (default=False)

        """
        flag = False
        if not isinstance(self.source, NotATransducer) and self.source.sxy is not None:
            flag = len(self.source.sxy[0])
        return flag

    @property
    def source_sxz(self):
        """
        Returns:
            Whether time-varying stress source in X->Z direction is present (default=False)

        """
        flag = False
        if not isinstance(self.source, NotATransducer) and self.source.sxz is not None:
            flag = len(self.source.sxz[0])
        return flag

    @property
    def source_syz(self):
        """
        Returns:
            Whether time-varying stress source in Y->Z direction is present (default=False)

        """
        flag = False
        if not isinstance(self.source, NotATransducer) and self.source.syz is not None:
            flag = len(self.source.syz[0])
        return flag

    @property
    def source_s_labelled(self):
        """
        Returns:
            Whether time-varying stress source with labelled source mask is present (default=False)

        """
        flag = False
        if not isinstance(self.source, NotATransducer) and self.source.s_mask is not None:
            # check if the mask is binary or labelled
            s_unique = np.unique(self.source.s_mask)
            if s_unique.size <= 2 and s_unique.sum() == 1:
                # binary source mask
                flag = False
            else:
                # labelled source mask
                flag = True
        return flag

    @property
    def use_w_source_correction_p(self):
        """
        Returns:
            Whether to use the w source correction instead of the k-space source correction for pressure sources
        """
        flag = False
        if not isinstance(self.source, NotATransducer):
            if self.source.p is not None and self.source.p_frequency_ref is not None:
                flag = True
        return flag

    @property
    def use_w_source_correction_u(self):
        """
        Returns:
            Whether to use the w source correction instead of the k-space source correction for velocity sources
        """
        flag = False
        if not isinstance(self.source, NotATransducer):
            if any([(getattr(self.source, k) is not None) for k in ["ux", "uy", "uz", "u_mask"]]):
                if self.source.u_frequency_ref is not None:
                    flag = True
        return flag

    def input_checking(self, calling_func_name) -> None:
        """
        Check the input fields for correctness and validness

        Args:
            calling_func_name: Name of the script that calls this function

        Returns:
            None
        """
        self.calling_func_name = calling_func_name

        k_dim = self.kgrid.dim

        self.check_calling_func_name_and_dim(calling_func_name, k_dim)

        # run subscript to check optional inputs
        self.options = SimulationOptions.option_factory(self.kgrid, self.options)
        opt = self.options

        # TODO(Walter): clean this up with getters in simulation options pml size
        pml_x_size, pml_y_size, pml_z_size = opt.pml_x_size, opt.pml_y_size, opt.pml_z_size
        pml_size = Vector([pml_x_size, pml_y_size, pml_z_size])

        is_elastic_code = opt.simulation_type.is_elastic_simulation()
        self.print_start_status(is_elastic_code=is_elastic_code)
        self.set_index_data_type()

        user_medium_density_input = self.check_medium(self.medium, self.kgrid.k, simulation_type=opt.simulation_type)

        # select the reference sound speed used in the k-space operator
        self.c_ref, self.c_ref_compression, self.c_ref_shear = set_sound_speed_ref(self.medium, opt.simulation_type)

        self.check_source(k_dim, self.kgrid.Nt)
        self.check_sensor(k_dim)
        self.check_kgrid_time()
        self.precision = self.select_precision(opt)
        self.check_input_combinations(opt, user_medium_density_input, k_dim, pml_size, self.kgrid.N)

        # run subscript to display time step, max supported frequency etc.
        display_simulation_params(self.kgrid, self.medium, is_elastic_code)

        self.smooth_and_enlarge(self.source, k_dim, Vector(self.kgrid.N), opt)
        self.create_sensor_variables()
        self.create_absorption_vars()
        self.assign_pseudonyms(self.medium, self.kgrid)
        self.scale_source_terms(opt.scale_source_terms)
        self.create_pml_indices(
            kgrid_dim=self.kgrid.dim,
            kgrid_N=Vector(self.kgrid.N),
            pml_size=pml_size,
            pml_inside=opt.pml_inside,
            is_axisymmetric=opt.simulation_type.is_axisymmetric(),
        )

    @staticmethod
    def check_calling_func_name_and_dim(calling_func_name, kgrid_dim) -> None:
        """
        Check correct function has been called for the dimensionality of kgrid

        Args:
            calling_func_name: Name of the script that makes calls to kWaveSimulation
            kgrid_dim: Dimensionality of the kWaveGrid

        Returns:
            None
        """
        assert not calling_func_name.startswith(("pstdElastic", "kspaceElastic")), "Elastic simulation is not supported."

        if calling_func_name == "kspaceFirstOrder1D":
            assert kgrid_dim == 1, f"kgrid has the wrong dimensionality for {calling_func_name}."
        elif calling_func_name in ["kspaceFirstOrder2D", "pstdElastic2D", "kspaceElastic2D", "kspaceFirstOrderAS"]:
            assert kgrid_dim == 2, f"kgrid has the wrong dimensionality for {calling_func_name}."
        elif calling_func_name in ["kspaceFirstOrder3D", "pstdElastic3D", "kspaceElastic3D"]:
            assert kgrid_dim == 3, f"kgrid has the wrong dimensionality for {calling_func_name}."

    @staticmethod
    def print_start_status(is_elastic_code: bool) -> None:
        """
        Update command-line status with the start time

        Args:
            is_elastic_code: is the simulation elastic

        Returns:
            None
        """
        if is_elastic_code:  # pragma: no cover
            logging.log(logging.INFO, "Running k-Wave elastic simulation...")
        else:
            logging.log(logging.INFO, "Running k-Wave simulation...")
        logging.log(logging.INFO, f"  start time: {get_date_string()}")

    def set_index_data_type(self) -> None:
        """
        Pre-calculate the data type needed to store the matrix indices given the
        total number of grid points: indexing variables will be created using this data type to save memory

        Returns:
            None
        """
        total_grid_points = self.kgrid.total_grid_points
        self.index_data_type = get_smallest_possible_type(total_grid_points, "uint", default="double")

    @staticmethod
    def check_medium(medium, kgrid_k, simulation_type: SimulationType) -> bool:
        """
        Check the properties of the medium structure for correctness and validity

        Args:
            medium: kWaveMedium instance
            kgrid_k: kWaveGrid.k matrix
            is_elastic: Whether the simulation is elastic
            is_axisymmetric: Whether the simulation is axisymmetric

        Returns:
            Medium Density
        """

        # if using the fluid code, allow the density field to be blank if the medium is homogeneous
        if (not simulation_type.is_elastic_simulation()) and medium.density is None and medium.sound_speed.size == 1:
            user_medium_density_input = False
            medium.density = 1
        else:
            medium.ensure_defined("density")
            user_medium_density_input = True

        # check medium absorption inputs for the fluid code
        is_absorbing = any(medium.is_defined("alpha_coeff", "alpha_power"))
        is_stokes = simulation_type.is_axisymmetric() or medium.alpha_mode == "stokes"
        medium.set_absorbing(is_absorbing, is_stokes)

        if is_absorbing:
            medium.check_fields(kgrid_k.shape)
        return user_medium_density_input

    def check_sensor(self, kgrid_dim) -> None:
        """
        Check the Sensor properties for correctness and validity

        Args:
            k_dim: kWaveGrid dimensionality

        Returns:
            None
        """
        # =========================================================================
        # CHECK SENSOR STRUCTURE INPUTS
        # =========================================================================
        # check sensor fields
        if self.sensor is not None:
            # check the sensor input is valid
            # TODO FARID move this check as a type checking
            assert isinstance(
                self.sensor, (kSensor, NotATransducer)
            ), "sensor must be defined as an object of the kSensor or kWaveTransducer class."

            # check if sensor is a transducer, otherwise check input fields
            if isinstance(self.sensor, kSensor):
                if kgrid_dim == 2:
                    # check for sensor directivity input and set flag
                    directivity = self.sensor.directivity
                    if directivity is not None and self.sensor.directivity.angle is not None:
                        # make sure the sensor mask is not blank
                        assert self.sensor.mask is not None, "The mask must be defined for the sensor"

                        # check sensor.directivity.pattern and sensor.mask have the same size
                        assert (
                            directivity.angle.shape == self.sensor.mask.shape
                        ), "sensor.directivity.angle and sensor.mask must be the same size."

                        # check if directivity size input exists, otherwise make it
                        # a constant times kgrid.dx
                        if directivity.size is None:
                            directivity.set_default_size(self.kgrid)

                        # find the unique directivity angles
                        # assign the wavenumber vectors
                        directivity.set_unique_angles(self.sensor.mask)
                        directivity.set_wavenumbers(self.kgrid)

                # check for time reversal inputs and set flags
                if not self.options.simulation_type.is_elastic_simulation() and self.sensor.time_reversal_boundary_data is not None:
                    self.record.p = False

                # check for sensor.record and set usage flgs - if no flgs are
                # given, the time history of the acoustic pressure is recorded by
                # default
                if self.sensor.record is not None:
                    # check for time reversal data
                    if self.time_rev:
                        logging.log(logging.WARN, "sensor.record is not used for time reversal reconstructions")

                    # check the input is a cell array
                    assert isinstance(self.sensor.record, list), 'sensor.record must be given as a list, e.g. ["p", "u"]'

                    # check the sensor record flgs
                    self.record.set_flags_from_list(self.sensor.record, self.options.simulation_type.is_elastic_simulation())

                # enforce the sensor.mask field unless just recording the max_all
                # and _final variables
                fields = ["p", "p_max", "p_min", "p_rms", "u", "u_non_staggered", "u_split_field", "u_max", "u_min", "u_rms", "I", "I_avg"]
                if any(self.record.is_set(fields)):
                    assert self.sensor.mask is not None

                # check if sensor mask is a binary grid, a set of cuboid corners,
                # or a set of Cartesian interpolation points
                if not self.blank_sensor:
                    if self._is_binary_sensor_mask(kgrid_dim):
                        # check the grid is binary
                        assert self.sensor.mask.sum() == (
                            self.sensor.mask.size - (self.sensor.mask == 0).sum()
                        ), "sensor.mask must be a binary grid (numeric values must be 0 or 1)."

                        # check the grid is not empty
                        assert self.sensor.mask.sum() != 0, "sensor.mask must be a binary grid with at least one element set to 1."

                    elif self._is_cuboid_corners_mask(kgrid_dim):
                        # make sure the points are integers
                        assert np.all(self.sensor.mask % 1 == 0), "sensor.mask cuboid corner indices must be integers."

                        # store a copy of the cuboid corners
                        self.record.cuboid_corners_list = self.sensor.mask

                        # check the list makes sense
                        if np.any(self.sensor.mask[self.kgrid.dim :, :] - self.sensor.mask[: self.kgrid.dim, :] < 0):
                            if kgrid_dim == 1:
                                raise ValueError("sensor.mask cuboid corners must be defined " "as [x1, x2; ...]." " where x2 => x1, etc.")
                            elif kgrid_dim == 2:
                                raise ValueError(
                                    "sensor.mask cuboid corners must be defined " "as [x1, y1, x2, y2; ...]." " where x2 => x1, etc."
                                )
                            elif kgrid_dim == 3:
                                raise ValueError(
                                    "sensor.mask cuboid corners must be defined"
                                    " as [x1, y1, z1, x2, y2, z2; ...]."
                                    " where x2 => x1, etc."
                                )

                        # check the list are within bounds
                        if np.any(self.sensor.mask < 1):
                            raise ValueError("sensor.mask cuboid corners must be within the grid.")
                        else:
                            if kgrid_dim == 1:
                                if np.any(self.sensor.mask > self.kgrid.Nx):
                                    raise ValueError("sensor.mask cuboid corners must be within the grid.")
                            elif kgrid_dim == 2:
                                if np.any(self.sensor.mask[[0, 2], :] > self.kgrid.Nx) or np.any(
                                    self.sensor.mask[[1, 3], :] > self.kgrid.Ny
                                ):
                                    raise ValueError("sensor.mask cuboid corners must be within the grid.")
                            elif kgrid_dim == 3:
                                if (
                                    np.any(self.sensor.mask[[0, 3], :] > self.kgrid.Nx)
                                    or np.any(self.sensor.mask[[1, 4], :] > self.kgrid.Ny)
                                    or np.any(self.sensor.mask[[2, 5], :] > self.kgrid.Nz)
                                ):
                                    raise ValueError("sensor.mask cuboid corners must be within the grid.")

                        # create a binary mask for display from the list of corners
                        # TODO FARID mask should be option_factory in sensor not here
                        self.sensor.mask = np.zeros_like(self.kgrid.k, dtype=bool)
                        cuboid_corners_list = self.record.cuboid_corners_list
                        for cuboid_index in range(cuboid_corners_list.shape[1]):
                            if self.kgrid.dim == 1:
                                self.sensor.mask[cuboid_corners_list[0, cuboid_index] : cuboid_corners_list[1, cuboid_index]] = 1
                            if self.kgrid.dim == 2:
                                self.sensor.mask[
                                    cuboid_corners_list[0, cuboid_index] : cuboid_corners_list[2, cuboid_index],
                                    cuboid_corners_list[1, cuboid_index] : cuboid_corners_list[3, cuboid_index],
                                ] = 1
                            if self.kgrid.dim == 3:
                                self.sensor.mask[
                                    cuboid_corners_list[0, cuboid_index] : cuboid_corners_list[3, cuboid_index],
                                    cuboid_corners_list[1, cuboid_index] : cuboid_corners_list[4, cuboid_index],
                                    cuboid_corners_list[2, cuboid_index] : cuboid_corners_list[5, cuboid_index],
                                ] = 1
                    else:
                        # check the Cartesian sensor mask is the correct size
                        # (1 x N, 2 x N, 3 x N)
                        assert (
                            self.sensor.mask.shape[0] == kgrid_dim and num_dim2(self.sensor.mask) <= 2
                        ), f"Cartesian sensor.mask for a {kgrid_dim}D simulation must be given as a {kgrid_dim} by N array."

                        # set Cartesian mask flag (this is modified in
                        # createStorageVariables if the interpolation setting is
                        # set to nearest)
                        self.binary_sensor_mask = False

                        # extract Cartesian data from sensor mask
                        if kgrid_dim == 1:
                            # align sensor data as a column vector to be the
                            # same as kgrid.x_vec so that calls to interp1
                            # return data in the correct dimension
                            self.sensor_x = np.reshape((self.sensor.mask, (-1, 1)))

                            # add sensor_x to the record structure for use with
                            # the _extractSensorData subfunction
                            self.record.sensor_x = self.sensor_x
                            "record.sensor_x = sensor_x;"

                        elif kgrid_dim == 2:
                            self.sensor_x = self.sensor.mask[0, :]
                            self.sensor_y = self.sensor.mask[1, :]
                        elif kgrid_dim == 3:
                            self.sensor_x = self.sensor.mask[0, :]
                            self.sensor_y = self.sensor.mask[1, :]
                            self.sensor_z = self.sensor.mask[2, :]

                        # compute an equivalent sensor mask using nearest neighbour
                        # interpolation, if flgs.time_rev = false and
                        # cartesian_interp = 'linear' then this is only used for
                        # display, if flgs.time_rev = true or cartesian_interp =
                        # 'nearest' this grid is used as the sensor.mask
                        self.sensor.mask, self.order_index, self.reorder_index = cart2grid(
                            self.kgrid, self.sensor.mask, self.options.simulation_type.is_axisymmetric()
                        )

            else:
                # set transducer sensor flag
                self.transducer_sensor = True
                self.record.p = False

                # check to see if there is an elevation focus
                if not np.isinf(self.sensor.elevation_focus_distance):
                    # set flag
                    self.transducer_receive_elevation_focus = True

                    # get the elevation mask that is used to extract the correct values
                    # from the sensor data buffer for averaging
                    self.transducer_receive_mask = self.sensor.elevation_beamforming_mask
            # if in time reversal mode, reorder the p0 input data in
            # the order of the binary sensor_mask
            if self.time_rev:
                raise NotImplementedError
                """
                # append the reordering data
                new_col_pos = length(sensor.time_reversal_boundary_data(1, :)) + 1;
                sensor.time_reversal_boundary_data(:, new_col_pos) = order_index;

                # reorder p0 based on the order_index
                sensor.time_reversal_boundary_data = sort_rows(sensor.time_reversal_boundary_data, new_col_pos);

                # remove the reordering data
                sensor.time_reversal_boundary_data = sensor.time_reversal_boundary_data(:, 1:new_col_pos - 1);
                """

        # check for directivity inputs with time reversal
        if kgrid_dim == 2 and self.use_sensor and self.compute_directivity and self.time_rev:
            logging.log(logging.WARN, "sensor directivity fields are not used for time reversal.")

    def check_source(self, k_dim, k_Nt) -> None:
        """
        Check the source properties for correctness and validity

        Args:
            kgrid_dim: kWaveGrid dimension
            k_Nt: Number of time steps in kWaveGrid

        Returns:
            None
        """
        # =========================================================================
        # CHECK SOURCE STRUCTURE INPUTS
        # =========================================================================

        # check source inputs
        if not isinstance(self.source, (kSource, NotATransducer)):
            # allow an invalid or empty source input if computing time reversal,
            # otherwise return error
            assert self.time_rev, "source must be defined as an object of the kSource or kWaveTransducer classes."

        elif not isinstance(self.source, NotATransducer):
            # --------------------------
            # SOURCE IS NOT A TRANSDUCER
            # --------------------------

            """
                check allowable source types
                
                Depending on the kgrid dimensionality and the simulation type, 
                    following fields are allowed & might be use:
                
                kgrid.dim == 1:
                    non-elastic code:
                        ['p0', 'p', 'p_mask', 'p_mode', 'p_frequency_ref', 'ux', 'u_mask', 'u_mode', 'u_frequency_ref']
                kgrid.dim == 2:
                    non-elastic code:
                        ['p0', 'p', 'p_mask', 'p_mode', 'p_frequency_ref', 'ux', 'uy', 'u_mask', 'u_mode', 'u_frequency_ref']
                    elastic code:
                        ['p0', 'sxx', 'syy', 'sxy', 's_mask', 's_mode', 'ux', 'uy', 'u_mask', 'u_mode']
                kgrid.dim == 3:
                    non-elastic code:
                        ['p0', 'p', 'p_mask', 'p_mode', 'p_frequency_ref', 'ux', 'uy', 'uz', 'u_mask', 'u_mode', 'u_frequency_ref']
                    elastic code:
                        ['p0', 'sxx', 'syy', 'szz', 'sxy', 'sxz', 'syz', 's_mask', 's_mode', 'ux', 'uy', 'uz', 'u_mask', 'u_mode']
            """

            self.source.validate(self.kgrid)

            # check for a time varying pressure source input
            if self.source.p is not None:
                # check the source mode input is valid
                if self.source.p_mode is None:
                    self.source.p_mode = self.SOURCE_P_MODE_DEF

                if self.source_p > k_Nt:
                    logging.log(logging.WARN, "  source.p has more time points than kgrid.Nt, remaining time points will not be used.")

                # create an indexing variable corresponding to the location of all the source elements
                self.p_source_pos_index = matlab_find(self.source.p_mask)

                # check if the mask is binary or labelled
                p_unique = np.unique(self.source.p_mask)

                # create a second indexing variable
                if p_unique.size <= 2 and p_unique.sum() == 1:
                    # set signal index to all elements
                    self.p_source_sig_index = ":"
                else:
                    # set signal index to the labels (this allows one input signal
                    # to be used for each source label)
                    self.p_source_sig_index = self.source.p_mask(self.source.p_mask != 0)

                # convert the data type depending on the number of indices
                self.p_source_pos_index = cast_to_type(self.p_source_pos_index, self.index_data_type)
                if self.source_p_labelled:
                    self.p_source_sig_index = cast_to_type(self.p_source_sig_index, self.index_data_type)

            # check for time varying velocity source input and set source flag
            if any([(getattr(self.source, k) is not None) for k in ["ux", "uy", "uz", "u_mask"]]):
                # check the source mode input is valid
                if self.source.u_mode is None:
                    self.source.u_mode = self.SOURCE_U_MODE_DEF

                # create an indexing variable corresponding to the location of all
                # the source elements
                self.u_source_pos_index = matlab_find(self.source.u_mask)

                # check if the mask is binary or labelled
                u_unique = np.unique(self.source.u_mask)

                # create a second indexing variable
                if u_unique.size <= 2 and u_unique.sum() == 1:
                    # set signal index to all elements
                    self.u_source_sig_index = ":"
                else:
                    # set signal index to the labels (this allows one input signal
                    # to be used for each source label)
                    self.u_source_sig_index = self.source.u_mask[self.source.u_mask != 0]

                # convert the data type depending on the number of indices
                self.u_source_pos_index = cast_to_type(self.u_source_pos_index, self.index_data_type)
                if self.source_u_labelled:
                    self.u_source_sig_index = cast_to_type(self.u_source_sig_index, self.index_data_type)

            # check for time varying stress source input and set source flag
            if any([(getattr(self.source, k) is not None) for k in ["sxx", "syy", "szz", "sxy", "sxz", "syz", "s_mask"]]):
                # create an indexing variable corresponding to the location of all
                # the source elements
                raise NotImplementedError
                "s_source_pos_index = find(source.s_mask != 0);"

                # check if the mask is binary or labelled
                "s_unique = unique(source.s_mask);"

                # create a second indexing variable
                if eng.eval("numel(s_unique) <= 2 && sum(s_unique) == 1"):  # noqa: F821
                    # set signal index to all elements
                    eng.workspace["s_source_sig_index"] = ":"  # noqa: F821

                else:
                    # set signal index to the labels (this allows one input signal
                    # to be used for each source label)
                    s_source_sig_index = source.s_mask(source.s_mask != 0)  # noqa

                f"s_source_pos_index = {self.index_data_type}(s_source_pos_index);"
                if self.source_s_labelled:
                    f"s_source_sig_index = {self.index_data_type}(s_source_sig_index);"

        else:
            # ----------------------
            # SOURCE IS A TRANSDUCER
            # ----------------------

            # if the sensor is a transducer, check that the simulation is in 3D
            assert k_dim == 3, "Transducer inputs are only compatible with 3D simulations."

            # get the input signal - this is appended with zeros if required to
            # account for the beamforming delays (this will throw an error if the
            # input signal is not defined)
            self.transducer_input_signal = self.source.input_signal

            # get the delay mask that accounts for the beamforming delays and
            # elevation focussing; this is used so that a single time series can be
            # applied to the complete transducer mask with different delays
            delay_mask = self.source.delay_mask()

            # set source flag - this should be the length of signal minus the
            # maximum delay
            self.transducer_source = self.transducer_input_signal.size - delay_mask.max()

            # get the active elements mask
            active_elements_mask = self.source.active_elements_mask

            # get the apodization mask if not set to 'Rectangular' and convert to a
            # linear array
            if self.source.transmit_apodization == "Rectangular":
                self.transducer_transmit_apodization = 1
            else:
                self.transducer_transmit_apodization = self.source.transmit_apodization_mask
                self.transducer_transmit_apodization = self.transducer_transmit_apodization[active_elements_mask != 0]

            # create indexing variable corresponding to the active elements
            # and convert the data type depending on the number of indices
            self.u_source_pos_index = matlab_find(active_elements_mask).astype(self.index_data_type)

            # convert the delay mask to an indexing variable (this doesn't need to
            # be modified if the grid is expanded) which tells each point in the
            # source mask which point in the input_signal should be used
            delay_mask = matlab_mask(delay_mask, active_elements_mask != 0)  # compatibility

            # convert the data type depending on the maximum value of the delay
            # mask and the length of the source
            smallest_type = get_smallest_possible_type(delay_mask.max(), "uint")
            if smallest_type is not None:
                delay_mask = delay_mask.astype(smallest_type)

            # move forward by 1 as a delay of 0 corresponds to the first point in the input signal
            self.delay_mask = delay_mask + 1

            # clean up unused variables
            del active_elements_mask

    def check_kgrid_time(self) -> None:
        """
        Check time-related kWaveGrid inputs

        Returns:
            None
        """

        # check kgrid for t_array existence, and create if not defined
        if isinstance(self.kgrid.t_array, str) and self.kgrid.t_array == "auto":
            # check for time reversal mode
            if self.time_rev:
                raise ValueError("kgrid.t_array (Nt and dt) must be defined explicitly in time reversal mode.")

            # check for time varying sources
            if (not self.source_p0_elastic) and (
                self.source_p
                or self.source_ux
                or self.source_uy
                or self.source_uz
                or self.source_sxx
                or self.source_syy
                or self.source_szz
                or self.source_sxy
                or self.source_sxz
                or self.source_syz
            ):
                raise ValueError("kgrid.t_array (Nt and dt) must be defined explicitly when using a time-varying source.")

            # create the time array using the compressional sound speed
            self.kgrid.makeTime(self.medium.sound_speed, self.KSPACE_CFL)

        # check kgrid.t_array for stability given medium properties
        if not self.options.simulation_type.is_elastic_simulation():
            # calculate the largest timestep for which the model is stable

            dt_stability_limit = check_stability(self.kgrid, self.medium)

            # give a warning if the timestep is larger than stability limit allows
            if self.kgrid.dt > dt_stability_limit:
                logging.log(logging.WARN, "  time step may be too large for a stable simulation.")

    @staticmethod
    def select_precision(opt: SimulationOptions):
        """
        Select the minimal precision for storing the data

        Args:
            opt: SimulationOptions instance

        Returns:
            Minimal precision for variable allocation

        """
        # set storage variable type based on data_cast - this enables the
        # output variables to be directly created in the data_cast format,
        # rather than creating them in double precision and then casting them
        if opt.data_cast == "off":
            precision = "double"
        elif opt.data_cast == "single":
            precision = "single"
        elif opt.data_cast == "gsingle":
            precision = "single"
        elif opt.data_cast == "gdouble":
            precision = "double"
        elif opt.data_cast == "gpuArray":
            raise NotImplementedError("gpuArray is not supported in Python-version")
        elif opt.data_cast == "kWaveGPUsingle":
            precision = "single"
        elif opt.data_cast == "kWaveGPUdouble":
            precision = "double"
        else:
            raise ValueError("'Unknown ''DataCast'' option'")
        return precision

    def check_input_combinations(self, opt: SimulationOptions, user_medium_density_input: bool, k_dim, pml_size, kgrid_N) -> None:
        """
        Check the input combinations for correctness and validity

        Args:
            opt: SimulationOptions instance
            user_medium_density_input: Medium Density
            k_dim: kWaveGrid dimensionality
            pml_size: Size of the PML
            kgrid_N: kWaveGrid size in each direction

        Returns:
            None
        """
        # =========================================================================
        # CHECK FOR VALID INPUT COMBINATIONS
        # =========================================================================

        # enforce density input if velocity sources or output are being used
        if not user_medium_density_input and (
            self.source_ux or self.source_uy or self.source_uz or self.record.u or self.record.u_max or self.record.u_rms
        ):
            raise ValueError(
                "medium.density must be explicitly defined " "if velocity inputs or outputs are used, even in homogeneous media."
            )

        # TODO(walter): move to check medium
        # enforce density input if nonlinear equations are being used
        if not user_medium_density_input and self.medium.is_nonlinear():
            raise ValueError("medium.density must be explicitly defined if medium.BonA is specified.")

        # check sensor compatibility options for flgs.compute_directivity
        if self.use_sensor and k_dim == 2 and self.compute_directivity and not self.binary_sensor_mask and opt.cartesian_interp == "linear":
            raise ValueError(
                "sensor directivity fields are only compatible " "with binary sensor masks or " "CartInterp" " set to " "nearest" "."
            )

        # check for split velocity output
        if self.record.u_split_field and not self.binary_sensor_mask:
            raise ValueError("The option sensor.record = {" "u_split_field" "} is only compatible " "with a binary sensor mask.")

        # check input options for data streaming *****
        if opt.stream_to_disk:
            if not self.use_sensor or self.time_rev:
                raise ValueError(
                    "The optional input "
                    "StreamToDisk"
                    " is currently only compatible "
                    "with forward simulations using a non-zero sensor mask."
                )
            elif self.sensor.record is not None and self.sensor.record.ismember(self.record.flags[1:]).any():
                raise ValueError(
                    "The optional input " "StreamToDisk" " is currently only compatible " "with sensor.record = {" "p" "} (the default)."
                )

        is_axisymmetric = self.options.simulation_type.is_axisymmetric()
        # make sure the PML size is smaller than the grid if PMLInside is true
        if opt.pml_inside and (
            (k_dim == 1 and (pml_size.x * 2 > self.kgrid.Nx))
            or (k_dim == 2 and not is_axisymmetric and ((pml_size.x * 2 > kgrid_N[0]) or (pml_size.y * 2 > kgrid_N[1])))
            or (k_dim == 2 and is_axisymmetric and ((pml_size.x * 2 > kgrid_N[0]) or (pml_size.y > kgrid_N[1])))
            or (k_dim == 3 and ((pml_size.x * 2 > kgrid_N[0]) or (pml_size.x * 2 > kgrid_N[1]) or (pml_size.z * 2 > kgrid_N[2])))
        ):
            raise ValueError("The size of the PML must be smaller than the size of the grid.")

        # make sure the PML is inside if using a non-uniform grid
        if self.nonuniform_grid and not opt.pml_inside:
            raise ValueError("''PMLInside'' must be true for simulations using non-uniform grids.")

        # check for compatible input options if saving to disk
        # modified by Farid | disabled temporarily!
        # if k_dim == 3 and isinstance(self.options.save_to_disk, str) and
        #                   (not self.use_sensor or not self.binary_sensor_mask or self.time_rev):
        #     raise ValueError('The optional input ''SaveToDisk'' is currently only compatible
        #                       with forward simulations using a non-zero binary sensor mask.')

        # check the record start time is within range
        record_start_index = self.sensor.record_start_index
        if self.use_sensor and ((record_start_index > self.kgrid.Nt) or (record_start_index < 1)):
            raise ValueError("sensor.record_start_index must be between 1 and the number of time steps.")

        # ensure 'WSWA' symmetry if using axisymmetric code with 'SaveToDisk'
        if is_axisymmetric and self.options.radial_symmetry != "WSWA" and isinstance(self.options.save_to_disk, str):
            # display a warning only if using WSWS symmetry (not WSWA-FFT)
            if self.options.radial_symmetry.startswith("WSWS"):
                logging.log(
                    logging.WARN, "  Optional input " "RadialSymmetry" " changed to " "WSWA" " for compatibility with " "SaveToDisk" "."
                )

            # update setting
            self.options.radial_symmetry = "WSWA"

        # ensure p0 smoothing is switched off if p0 is empty
        if not self.source_p0:
            self.options.smooth_p0 = False

        # start log if required
        if opt.create_log:
            raise NotImplementedError(f"diary({self.LOG_NAME}.txt');")

        # update command line status
        if self.time_rev:
            logging.log(logging.INFO, "  time reversal mode")

        # cleanup unused variables
        for k in list(self.__dict__.keys()):
            if k.endswith("_DEF"):
                delattr(self, k)

    def smooth_and_enlarge(self, source, k_dim, kgrid_N, opt: SimulationOptions) -> None:
        """
        Smooth and enlarge grids

        Args:
            source: kWaveSource instance
            k_dim: kWaveGrid dimensionality
            kgrid_N: kWaveGrid size in each direction
            opt: SimulationOptions

        Returns:
            None
        """

        # smooth the initial pressure distribution p0 if required, and then restore
        # the maximum magnitude
        #   NOTE 1: if p0 has any values at the edge of the domain, the smoothing
        #   may cause part of p0 to wrap to the other side of the domain
        #   NOTE 2: p0 is smoothed before the grid is expanded to ensure that p0 is
        #   exactly zero within the PML
        #   NOTE 3: for the axisymmetric code, p0 is smoothed assuming WS origin
        #   symmetry
        if self.source_p0 and self.options.smooth_p0:
            # update command line status
            logging.log(logging.INFO, "  smoothing p0 distribution...")

            if self.options.simulation_type.is_axisymmetric():
                if self.options.radial_symmetry in ["WSWA-FFT", "WSWA"]:
                    # create a new kWave grid object with expanded radial grid
                    kgrid_exp = kWaveGrid([kgrid_N.x, kgrid_N.y * 4], [self.kgrid.dx, self.kgrid.dy])

                    # mirror p0 in radial dimension using WSWA symmetry
                    self.source.p0 = self.source.p0.astype(float)
                    p0_exp = np.zeros((kgrid_exp.Nx, kgrid_exp.Ny))
                    p0_exp[:, kgrid_N.y * 0 + 0 : kgrid_N.y * 1] = self.source.p0
                    p0_exp[:, kgrid_N.y * 1 + 1 : kgrid_N.y * 2] = -np.fliplr(self.source.p0[:, 1:])
                    p0_exp[:, kgrid_N.y * 2 + 0 : kgrid_N.y * 3] = -self.source.p0
                    p0_exp[:, kgrid_N.y * 3 + 1 : kgrid_N.y * 4] = np.fliplr(self.source.p0[:, 1:])

                elif self.options.radial_symmetry in ["WSWS-FFT", "WSWS"]:
                    # create a new kWave grid object with expanded radial grid
                    kgrid_exp = kWaveGrid([kgrid_N.x, kgrid_N.y * 2 - 2], [self.kgrid.dx, self.kgrid.dy])

                    # mirror p0 in radial dimension using WSWS symmetry
                    p0_exp = np.zeros((kgrid_exp.Nx, kgrid_exp.Ny))
                    p0_exp[:, 1 : kgrid_N.y] = source.p0
                    p0_exp[:, kgrid_N.y + 0 : kgrid_N.y * 2 - 2] = np.fliplr(source.p0[:, 1:-1])

                # smooth p0
                p0_exp = smooth(p0_exp, True)

                # trim back to original size
                source.p0 = p0_exp[:, 0 : self.kgrid.Ny]

                # clean up unused variables
                del kgrid_exp
                del p0_exp
            else:
                source.p0 = smooth(source.p0, True)

        # expand the computational grid if the PML is set to be outside the input
        # grid defined by the user
        if opt.pml_inside is False:
            expand_results = expand_grid_matrices(
                self.kgrid,
                self.medium,
                self.source,
                self.sensor,
                self.options,
                dotdict(
                    {
                        "p_source_pos_index": self.p_source_pos_index,
                        "u_source_pos_index": self.u_source_pos_index,
                        "s_source_pos_index": self.s_source_pos_index,
                    }
                ),
                dotdict(
                    {
                        "axisymmetric": self.options.simulation_type.is_axisymmetric(),
                        "use_sensor": self.use_sensor,
                        "blank_sensor": self.blank_sensor,
                        "cuboid_corners": self.cuboid_corners,
                        "source_p0": self.source_p0,
                        "source_p": self.source_p,
                        "source_ux": self.source_ux,
                        "source_uy": self.source_uy,
                        "source_uz": self.source_uz,
                        "transducer_source": self.transducer_source,
                        "source_sxx": self.source_sxx,
                        "source_syy": self.source_syy,
                        "source_szz": self.source_szz,
                        "source_sxy": self.source_sxy,
                        "source_sxz": self.source_sxz,
                        "source_syz": self.source_syz,
                    }
                ),
            )
            self.kgrid, self.index_data_type, self.p_source_pos_index, self.u_source_pos_index, self.s_source_pos_index = expand_results

        # get maximum prime factors
        if self.options.simulation_type.is_axisymmetric():
            prime_facs = self.kgrid.highest_prime_factors(self.options.radial_symmetry[:4])
        else:
            prime_facs = self.kgrid.highest_prime_factors()

        # give warning for bad dimension sizes
        if prime_facs.max() > self.HIGHEST_PRIME_FACTOR_WARNING:
            prime_facs = prime_facs[prime_facs != 0]
            logging.log(logging.WARN, f"Highest prime factors in each dimension are {prime_facs}")
            logging.log(logging.WARN, "Use dimension sizes with lower prime factors to improve speed")
        del prime_facs

        # smooth the sound speed distribution if required
        if opt.smooth_c0 and num_dim2(self.medium.sound_speed) == k_dim and self.medium.sound_speed.size > 1:
            logging.log(logging.INFO, "  smoothing sound speed distribution...")
            self.medium.sound_speed = smooth(self.medium.sound_speed)

        # smooth the ambient density distribution if required
        if opt.smooth_rho0 and num_dim2(self.medium.density) == k_dim and self.medium.density.size > 1:
            logging.log(logging.INFO, "smoothing density distribution...")
            self.medium.density = smooth(self.medium.density)

    def create_sensor_variables(self) -> None:
        """
        Create the sensor related variables

        Returns:
            None
        """
        # define the output variables and mask indices if using the sensor
        if self.use_sensor:
            if not self.blank_sensor or self.options.save_to_disk:
                if self.cuboid_corners:
                    # create empty list of sensor indices
                    self.sensor_mask_index = []

                    # loop through the list of cuboid corners, and extract the
                    # sensor mask indices for each cube
                    for cuboid_index in range(self.record.cuboid_corners_list.shape[1]):
                        # create empty binary mask
                        temp_mask = np.zeros_like(self.kgrid.k, dtype=bool)

                        if self.kgrid.dim == 1:
                            self.sensor.mask[
                                self.record.cuboid_corners_list[0, cuboid_index] : self.record.cuboid_corners_list[1, cuboid_index]
                            ] = 1
                        if self.kgrid.dim == 2:
                            self.sensor.mask[
                                self.record.cuboid_corners_list[0, cuboid_index] : self.record.cuboid_corners_list[2, cuboid_index],
                                self.record.cuboid_corners_list[1, cuboid_index] : self.record.cuboid_corners_list[3, cuboid_index],
                            ] = 1
                        if self.kgrid.dim == 3:
                            self.sensor.mask[
                                self.record.cuboid_corners_list[0, cuboid_index] : self.record.cuboid_corners_list[3, cuboid_index],
                                self.record.cuboid_corners_list[1, cuboid_index] : self.record.cuboid_corners_list[4, cuboid_index],
                                self.record.cuboid_corners_list[2, cuboid_index] : self.record.cuboid_corners_list[5, cuboid_index],
                            ] = 1

                        # extract mask indices
                        self.sensor_mask_index.append(matlab_find(temp_mask))
                    self.sensor_mask_index = np.array(self.sensor_mask_index)

                    # cleanup unused variables
                    del temp_mask

                else:
                    # create mask indices (this works for both normal sensor and
                    # transducer inputs)
                    self.sensor_mask_index = np.where(self.sensor.mask.flatten(order="F") != 0)[0] + 1  # +1 due to matlab indexing
                    self.sensor_mask_index = np.expand_dims(self.sensor_mask_index, -1)  # compatibility, n => [n, 1]

                # convert the data type depending on the number of indices (this saves
                # memory)
                self.sensor_mask_index = cast_to_type(self.sensor_mask_index, self.index_data_type)

            else:
                # set the sensor mask index variable to be empty
                self.sensor_mask_index = []

    def create_absorption_vars(self) -> None:
        """
        Create absorption variables for the fluid code based on
        the expanded and smoothed values of the medium parameters (if not saving to disk)

        Returns:
            None
        """
        if not self.options.simulation_type.is_elastic_simulation() and not self.options.save_to_disk:
            self.absorb_nabla1, self.absorb_nabla2, self.absorb_tau, self.absorb_eta = create_absorption_variables(
                self.kgrid, self.medium, self.equation_of_state
            )

    def assign_pseudonyms(self, medium: kWaveMedium, kgrid: kWaveGrid) -> None:
        """
        Shorten commonly used field names (these act only as pointers provided that the values aren't modified)
        (done after enlarging and smoothing the grids)

        Args:
            medium: kWaveMedium instance
            kgrid: kWaveGrid instance

        Returns:
            None
        """
        self.dt = float(kgrid.dt)
        self.rho0 = medium.density
        self.c0 = medium.sound_speed

    def scale_source_terms(self, is_scale_source_terms) -> None:
        """
        Scale the source terms based on the expanded and smoothed values of the medium parameters

        Args:
            is_scale_source_terms: Should the source terms be scaled

        Returns:
            None
        """
        if not is_scale_source_terms:
            return
        try:
            p_source_pos_index = self.p_source_pos_index
        except AttributeError:
            p_source_pos_index = None

        try:
            s_source_pos_index = self.s_source_pos_index
        except AttributeError:
            s_source_pos_index = None

        try:
            u_source_pos_index = self.u_source_pos_index
        except AttributeError:
            u_source_pos_index = None

        self.transducer_input_signal = scale_source_terms_func(
            self.c0,
            self.dt,
            self.kgrid,
            self.source,
            p_source_pos_index,
            s_source_pos_index,
            u_source_pos_index,
            self.transducer_input_signal,
            dotdict(
                {
                    "nonuniform_grid": self.nonuniform_grid,
                    "source_ux": self.source_ux,
                    "source_uy": self.source_uy,
                    "source_uz": self.source_uz,
                    "transducer_source": self.transducer_source,
                    "source_p": self.source_p,
                    "source_p0": self.source_p0,
                    "use_w_source_correction_p": self.use_w_source_correction_p,
                    "use_w_source_correction_u": self.use_w_source_correction_u,
                    "source_sxx": self.source_sxx,
                    "source_syy": self.source_syy,
                    "source_szz": self.source_szz,
                    "source_sxy": self.source_sxy,
                    "source_sxz": self.source_sxz,
                    "source_syz": self.source_syz,
                }
            ),
        )

    def create_pml_indices(self, kgrid_dim, kgrid_N: Vector, pml_size, pml_inside, is_axisymmetric):
        """
        Define index variables to remove the PML from the display if the optional
        input 'PlotPML' is set to false

        Args:
            kgrid_dim: kWaveGrid dimensionality
            kgrid_N: kWaveGrid size in each direction
            pml_size: Size of the PML
            pml_inside: Whether the PML is inside the grid defined by the user
            is_axisymmetric: Whether the simulation is axisymmetric

        """
        # comment by Farid: PlotPML is always False in Python version,
        #                       therefore if statement removed
        if kgrid_dim == 1:
            self.x1 = pml_size.x + 1.0
            self.x2 = kgrid_N.x - pml_size.x
        elif kgrid_dim == 2:
            self.x1 = pml_size.x + 1.0
            self.x2 = kgrid_N.x - pml_size.x
            if is_axisymmetric:
                self.y1 = 1.0
            else:
                self.y1 = pml_size.y + 1.0
            self.y2 = kgrid_N.y - pml_size.y
        elif kgrid_dim == 3:
            self.x1 = pml_size.x + 1.0
            self.x2 = kgrid_N.x - pml_size.x
            self.y1 = pml_size.y + 1.0
            self.y2 = kgrid_N.y - pml_size.y
            self.z1 = pml_size.z + 1.0
            self.z2 = kgrid_N.z - pml_size.z

        # define index variables to allow original grid size to be maintained for
        # the _final and _all output variables if 'PMLInside' is set to false
        # if self.record is None:
        #     self.record = Recorder()
        self.record.set_index_variables(self.kgrid, pml_size, pml_inside, is_axisymmetric)

    @deprecated(version="0.4.1", reason="Use TimeReversal class instead")
    def check_time_reversal(self) -> bool:
        return self.time_rev

    def _is_binary_sensor_mask(self, kgrid_dim: int) -> bool:
        """
        Check if the sensor mask is a binary grid matching the kgrid dimensions.
        Takes into account that the PML may have been added to the sensor mask.

        Args:
            kgrid_dim: Dimensionality of the kWaveGrid

        Returns:
            bool: True if the sensor mask is a binary grid matching kgrid dimensions
        """
        # Get the grid shape without PML
        grid_shape = self.kgrid.k.shape

        # Get the sensor mask shape
        mask_shape = self.sensor.mask.shape

        # If shapes match exactly, it's a binary mask
        if mask_shape == grid_shape:
            return True

        # If the sensor mask is larger by PML size in each dimension, it's still a binary mask
        if pml_size := self.options.pml_size is None:
            return False

        if len(pml_size) == 1:
            # make pml_size a vector type
            pml_size = Vector(np.tile(pml_size, kgrid_dim))

        if kgrid_dim == 1:
            expected_shape = (grid_shape[0] + 2 * pml_size.x,)
        elif kgrid_dim == 2:
            expected_shape = (grid_shape[0] + 2 * pml_size.x, grid_shape[1] + 2 * pml_size.y)
        else:  # 3D
            expected_shape = (grid_shape[0] + 2 * pml_size.x, grid_shape[1] + 2 * pml_size.y, grid_shape[2] + 2 * pml_size.z)

        return mask_shape == expected_shape

    def _is_cuboid_corners_mask(self, kgrid_dim: int) -> bool:
        """
        Check if the sensor mask is defined as cuboid corners.
        For 2D: shape should be (4, N) for [x1, y1, x2, y2; ...]
        For 3D: shape should be (6, N) for [x1, y1, z1, x2, y2, z2; ...]

        Args:
            kgrid_dim: Dimensionality of the kWaveGrid (2 or 3)

        Returns:
            bool: True if the sensor mask is defined as cuboid corners
        """
        if kgrid_dim == 2:
            return self.sensor.mask.shape[0] == 4  # [x1, y1, x2, y2]
        elif kgrid_dim == 3:
            return self.sensor.mask.shape[0] == 6  # [x1, y1, z1, x2, y2, z2]
        return False  # Not valid for 1D or other dimensions<|MERGE_RESOLUTION|>--- conflicted
+++ resolved
@@ -69,24 +69,6 @@
             )
             # define a new source structure
             self.source = kSource()
-<<<<<<< HEAD
-            self.source.p=np.flip(self.sensor.time_reversal_boundary_data, 0)
-            self.source.p_mask = self.sensor.mask
-            self.source.p_mode = 'dirichlet'
-
-            # define a new sensor structure
-            Nx, Ny, Nz = self.kgrid.Nx, self.kgrid.Ny, self.kgrid.Nz
-            self.sensor = kSensor(
-                mask=np.ones((Nx, Ny, max(1, Nz))).squeeze(),
-                record=['p_final']
-            )
-            self.record = Recorder()
-            self.record.p_final = True
-            self.record.p = False
-            # set time reversal flag
-            self.userarg_time_rev = True
-            assert self.time_rev == True
-=======
             self.source.p_mask = self.sensor.mask
             self.source.p = np.flip(self.sensor.time_reversal_boundary_data, 1)
             self.source.p_mode = "dirichlet"
@@ -100,7 +82,6 @@
 
             self.record = Recorder()
             self.record.p = False
->>>>>>> 8361936b
         else:
             # set time reversal flag
             self.userarg_time_rev = False
@@ -117,7 +98,6 @@
             self.transducer_sensor = False
 
             self.record = Recorder()
-
 
         # transducer source flags
         #: transducer is object of kWaveTransducer class
@@ -222,26 +202,11 @@
         return self.kgrid.nonuniform
 
     @property
-<<<<<<< HEAD
-    def time_rev(self):
-        """
-        Returns:
-            True for time reversal simulaions using sensor.time_reversal_boundary_data
-
-        """
-        # if self.sensor is not None and not isinstance(self.sensor, NotATransducer):
-        if not self.options.simulation_type.is_elastic_simulation() and \
-                self.sensor.time_reversal_boundary_data is not None:
-            return True
-        else:
-            return self.userarg_time_rev
-=======
     @deprecated(version="0.4.1", reason="Use TimeReversal class instead")
     def time_rev(self) -> bool:
         if self.sensor and not isinstance(self.sensor, NotATransducer):
             return not self.options.simulation_type.is_elastic_simulation() and self.sensor.time_reversal_boundary_data is not None
         return self.userarg_time_rev
->>>>>>> 8361936b
 
     @property
     @deprecated(version="0.4.1", reason="Use TimeReversal class instead")
