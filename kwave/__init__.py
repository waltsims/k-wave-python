--- conflicted
+++ resolved
@@ -54,7 +54,6 @@
 SPECIFIC_CUDA_FILENAMES = [("kspaceFirstOrder-CUDA", "cuda")]
 
 
-<<<<<<< HEAD
 def get_windows_release_urls(version: str, system_type: str) -> list:
     if version == "OMP":
         specific_filenames = [(SPECIFIC_OMP_FILENAMES[0][0] + ".exe", "cpu")]
@@ -74,44 +73,7 @@
     "linux": {
         "cuda": [URL_BASE + f"kspaceFirstOrder-CUDA-{system}/releases/download/v1.3.1/{SPECIFIC_CUDA_FILENAMES[0][0]}"],
         "cpu": [URL_BASE + f"kspaceFirstOrder-OMP-{system}/releases/download/{BINARY_VERSION}/{SPECIFIC_OMP_FILENAMES[0][0]}"],
-=======
-common_filenames = [
-    ("cufft64_10.dll", None),
-    ("hdf5.dll", None),
-    ("hdf5_hl.dll", None),
-    ("libiomp5md.dll", None),
-    ("libmmd.dll", None),
-    ("msvcp140.dll", None),
-    ("svml_dispmd.dll", None),
-    ("szip.dll", None),
-    ("vcruntime140.dll", None),
-    ("zlib.dll", None),
-]
-
-specific_omp_filenames = [("kspaceFirstOrder-OMP.exe", "cpu")]
-specific_cuda_filenames = [("kspaceFirstOrder-CUDA.exe", "cuda")]
-
-
-def get_windows_release_urls(version: str, system_type: str) -> list:
-    if version == "OMP":
-        specific_filenames = specific_omp_filenames
-    elif version == "CUDA":
-        specific_filenames = specific_cuda_filenames
-    else:
-        specific_filenames = []
-
-    release_urls = []
-    for filename, binary_type in common_filenames + specific_filenames:
-        release_urls.append(prefix.format(version, system_type) + filename)
-    return release_urls
-
-
-# GitHub release URLs
-url_dict = {
-    "linux": {
-        "cuda": [url_base + "kspaceFirstOrder-CUDA-linux/releases/download/v1.3.1/kspaceFirstOrder-CUDA"],
-        "cpu": [url_base + "kspaceFirstOrder-OMP-linux/releases/download/v1.3.0/kspaceFirstOrder-OMP"],
->>>>>>> 0911060d
+
     },
     # "darwin": {
     #     "cuda": [url_base + "kspaceFirstOrder-CUDA-linux/releases/download/v1.3/kspaceFirstOrder-CUDA"],
@@ -128,11 +90,7 @@
     buf_size = 65536  # 64kb chunks
     md5 = hashlib.md5()
 
-<<<<<<< HEAD
     with open(filepath, "rb") as f:
-=======
-    with open(filepath, 'rb') as f:
->>>>>>> 0911060d
         while True:
             data = f.read(buf_size)
             if not data:
@@ -142,30 +100,17 @@
 
 
 def _is_binary_present(binary_name: str, binary_type: str) -> bool:
-<<<<<<< HEAD
     binary_filepath = os.path.join(BINARY_PATH, binary_name)
     binary_file_exists = os.path.exists(binary_filepath)
     if not binary_file_exists:
         return False
 
-=======
-    binary_filepath = os.path.join(binary_path, binary_name)
-    binary_file_exists = os.path.exists(binary_filepath)
-    if not binary_file_exists:
-        return False
-    
->>>>>>> 0911060d
     if binary_type is None:
         # this is non-kwave windows binary
         # it already exists according to the check above
         return True
-<<<<<<< HEAD
-
     existing_metadata_path = os.path.join(BINARY_PATH, f"{binary_name}_metadata.json")
-=======
-    
-    existing_metadata_path = os.path.join(binary_path, f'{binary_name}_metadata.json')
->>>>>>> 0911060d
+
     if not os.path.exists(existing_metadata_path):
         # metadata does not exist => binaries may or may not exist
         # Let's play safe and claim they don't exist
@@ -175,7 +120,6 @@
 
     # If metadata was somehow corrupted
     file_hash = _hash_file(binary_filepath)
-<<<<<<< HEAD
     if existing_metadata["file_hash"] != file_hash:
         return False
 
@@ -191,20 +135,7 @@
     #       --> if the version in the config file is updated, we should update the local binary
     #       -->
     return True
-=======
-    if existing_metadata['file_hash'] != file_hash:
-        return False
-    
-    # If there is a new binary
-    latest_url = url_dict[system][binary_type][0]
-    if existing_metadata['url'] != latest_url:
-        return False
-    
-    # No need to check `version` field for now
-    # because we version is already present in the URL
-    return True
-
->>>>>>> 0911060d
+
 
 
 def binaries_present() -> bool:
@@ -214,7 +145,6 @@
         bool, True if binaries are present, False otherwise
 
     """
-<<<<<<< HEAD
     binary_types = ["cpu", "cuda"]
 
     binary_list = []
@@ -222,21 +152,7 @@
         for binary_name in URL_DICT[system][binary_type]:
             binary_list.append((binary_name.split("/")[-1], binary_type))
 
-=======
-    binary_list = {
-        "linux": [
-            # "acousticFieldPropagator-OMP",
-            ("kspaceFirstOrder-OMP", "cpu"),
-            ("kspaceFirstOrder-CUDA", "cuda")
-        ],
-        "darwin": [
-            # "acousticFieldPropagator-OMP",
-            ("kspaceFirstOrder-OMP", "cpu"),
-            ("kspaceFirstOrder-CUDA", "cuda")
-        ],
-        "windows": specific_omp_filenames + specific_cuda_filenames + common_filenames,
-    }
->>>>>>> 0911060d
+
     missing_binaries: List[str] = []
 
     for binary_name, binary_type in binary_list[system]:
@@ -259,21 +175,10 @@
     # note: version is not immediately useful at the moment
     # because it is already present in the url and we use url to understand if versions match
     # However, let's record it anyway. Maybe it will be useful in the future.
-<<<<<<< HEAD
     metadata = {"url": binary_url, "version": binary_version, "file_hash": _hash_file(binary_filepath)}
     metadata_filename = f"{filename}_metadata.json"
     metadata_filepath = os.path.join(BINARY_PATH, metadata_filename)
     with open(metadata_filepath, "w") as outfile:
-=======
-    metadata = {
-        "url": binary_url,
-        "version": binary_version,
-        "file_hash": _hash_file(binary_filepath)
-    }
-    metadata_filename = f'{filename}_metadata.json'
-    metadata_filepath = os.path.join(binary_path, metadata_filename)
-    with open(metadata_filepath, "w") as outfile: 
->>>>>>> 0911060d
         json.dump(metadata, outfile, indent=4)
 
 
@@ -288,11 +193,8 @@
         None
 
     """
-<<<<<<< HEAD
     for url in URL_DICT[system_os][bin_type]:
-=======
-    for url in url_dict[system_os][bin_type]:
->>>>>>> 0911060d
+
         # Extract the file name from the GitHub release URL
         binary_version, filename = url.split("/")[-2:]
 
@@ -303,20 +205,10 @@
 
         # Download the binary file
         try:
-<<<<<<< HEAD
             binary_filepath = os.path.join(BINARY_PATH, filename)
             urllib.request.urlretrieve(url, binary_filepath)
             _record_binary_metadata(binary_version=binary_version, binary_filepath=binary_filepath, binary_url=url, filename=filename)
-=======
-            binary_filepath = os.path.join(binary_path, filename)
-            urllib.request.urlretrieve(url, binary_filepath)
-            _record_binary_metadata(
-                binary_version=binary_version,
-                binary_filepath=binary_filepath,
-                binary_url=url,
-                filename=filename
-            )
->>>>>>> 0911060d
+
         except TimeoutError:
             logging.log(
                 logging.WARN,
