--- conflicted
+++ resolved
@@ -8,11 +8,7 @@
 
 # Test installation with:
 # python3 -m pip install -i https://test.pypi.org/simple/ --extra-index-url=https://pypi.org/simple/ k-Wave-python==0.3.0
-<<<<<<< HEAD
-VERSION = "0.3.1"
-=======
-VERSION = '0.3.2'
->>>>>>> d8f56f34
+VERSION = "0.3.2"
 # Set environment variable to binaries to get rid of user warning
 # This code is a crutch and should be removed when kspaceFirstOrder
 # is refactored
@@ -75,21 +71,18 @@
 
     for binary in binary_list[system]:
         if not os.path.exists(os.path.join(binary_path, binary)):
-<<<<<<< HEAD
-            logging.log(logging.WARN, f"{binary} not found")
-            return False
-    return True
-=======
             missing_binaries.append(binary)
-    
+
     if len(missing_binaries) > 0:
         missing_binaries_str = ", ".join(missing_binaries)
-        logging.log(logging.INFO,  f"Following binaries were not found: {missing_binaries_str}"
-                                    "If this is first time you're running k-wave-python, "
-                                    "binaries will be downloaded automatically.")
-        
+        logging.log(
+            logging.INFO,
+            f"Following binaries were not found: {missing_binaries_str}"
+            "If this is first time you're running k-wave-python, "
+            "binaries will be downloaded automatically.",
+        )
+
     return len(missing_binaries) == 0
->>>>>>> d8f56f34
 
 
 def download_binaries(system_os: str, bin_type: str):
@@ -132,16 +125,21 @@
         try:
             urllib.request.urlretrieve(url, os.path.join(binary_path, filename))
         except TimeoutError:
-            logging.log(logging.WARN, f"Download of {filename} timed out. "
-                                       "This can be due to slow internet connection. "
-                                       "Partially downloaded files will be removed.")
+            logging.log(
+                logging.WARN,
+                f"Download of {filename} timed out. "
+                "This can be due to slow internet connection. "
+                "Partially downloaded files will be removed.",
+            )
             try:
                 os.remove(binary_path)
             except Exception:
                 folder_path = os.path.join(os.path.dirname(os.path.abspath(__file__)), "bin")
-                logging.warning("Error occurred while removing partially downloaded binary. "
-                                f"Please manually delete the `{folder_path}` folder which "
-                                "can be found in your virtual environment.")
+                logging.warning(
+                    "Error occurred while removing partially downloaded binary. "
+                    f"Please manually delete the `{folder_path}` folder which "
+                    "can be found in your virtual environment."
+                )
 
 
 def get_windows_release_urls(version: str, system_type: str) -> list:
