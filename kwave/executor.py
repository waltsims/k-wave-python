--- conflicted
+++ resolved
@@ -3,12 +3,9 @@
 import stat
 import sys
 import unittest.mock
-<<<<<<< HEAD
 import warnings
-=======
->>>>>>> 6153d749
 from pathlib import Path
-
+import os
 import h5py
 import numpy as np
 
@@ -38,6 +35,18 @@
             binary_name += '-OMP'
         else:
             raise ValueError("Unrecognized value passed as target device. Options are 'gpu' or 'cpu'.")
+
+        self._is_linux = sys.platform.startswith('linux')
+        self._is_windows = sys.platform.startswith(('win', 'cygwin'))
+        self._is_darwin = sys.platform.startswith('darwin')
+
+        if self._is_linux:
+            binary_folder = 'linux'
+        elif self._is_windows:
+            binary_folder = 'windows'
+            binary_name += '.exe'
+        elif self._is_darwin:
+            raise NotImplementedError('k-wave-python is currently unsupported on MacOS.')
 
         path_of_this_file = Path(__file__).parent.resolve()
         self.binary_path = path_of_this_file / 'bin' / binary_folder / binary_name
