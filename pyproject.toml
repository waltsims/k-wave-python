--- conflicted
+++ resolved
@@ -23,15 +23,9 @@
     "Programming Language :: Python :: 3",
 ]
 dependencies = [
-<<<<<<< HEAD
     "h5py==3.8.0",
-    "scipy==1.7.3",
-    "opencv-python==4.7.0.68",
-=======
-    "h5py==3.6.0",
     "scipy==1.10.1",
     "opencv-python==4.7.0.72",
->>>>>>> ff17feb9
     "deepdiff==6.2.3",
     "matplotlib==3.7.1",
     "numpy>=1.22.2,<1.25.0",
