[build-system]
requires = ["hatchling"]
build-backend = "hatchling.build"

[project]
name = "k-Wave-python"
dynamic = ["version"]
description = "Acoustics toolbox for time domain acoustic and ultrasound simulations in complex and tissue-realistic media."
readme = "docs/README.md"
license = { file = "LICENSE" }
requires-python = ">=3.8"
authors = [
    { name = "Farid Yagubbayli", email = "farid.yagubbayli@tum.de" },
    { name = "Walter Simson", email = "walter.simson@tum.de"}
]
maintainers = [
    { name = "Walter Simson", email = "walter.simson@tum.de" },
    { name = "Farid Yagubbayli", email = "farid.yagubbayli@tum.de" }
]
classifiers = [
    "License :: OSI Approved :: GNU General Public License v3 (GPLv3)",
    "Operating System :: OS Independent",
    "Programming Language :: Python :: 3",
]
dependencies = [
    "h5py==3.10.0",
    "scipy==1.10.1",
    "opencv-python==4.9.0.80",
    "deepdiff==6.7.1",
    "matplotlib==3.7.2",
    "numpy>=1.22.2,<1.25.0",
    "scikit-image==0.21.0",
]

[project.urls]
Homepage = "http://www.k-wave.org/"
Documentation = "https://waltersimson.com/k-wave-python/"
Repository = "https://github.com/waltsims/k-wave-python"
Bug-tracker = "https://github.com/waltsims/k-wave-python/issues"

[project.optional-dependencies]
<<<<<<< HEAD
test = ["pytest",
        "phantominator",
        "requests==2.31.0"]
example = ["gdown==4.7.1"]
=======
test = ["pytest", "phantominator"]
example = ["gdown==4.6.0"]
>>>>>>> 067d3aa6
docs = ["m2r2==0.3.2",
    "sphinx-copybutton==0.5.2",
    "sphinx-tabs==3.4.4",
    "sphinx-toolbox==3.5.0",
    "furo==2023.9.10"]
dev = ["pre-commit==3.5.0"]

[tool.hatch.version]
path = "kwave/__init__.py"

[tool.hatch.metadata]

# can be removed as soon as uff is published and no longer a direct reference
allow-direct-references = true

[tool.hatch.build.targets.wheel]
packages = ["kwave", "kwave.utils", "kwave.reconstruction", "kwave.kWaveSimulation_helper"]


[tool.hatch.build.targets.sdist]
exclude = [
    "/.github",
    "/docs",
    "/examples",
    "/tests",
    "/kwave/bin/*",
    "*.mat",
]

[tools.pytest.ini_options]
testpaths = ["tests"]

[tool.ruff]
# Allow lines to be as long as 140 characters.
line-length = 140
[tool.ruff.per-file-ignores]
# ksource.py contains a lot of non-ported Matlab code that is not usable.
"kwave/ksource.py" = ["F821"]
# create_storage_variables.py references a few functions that are not ported yet.
"kwave/kWaveSimulation_helper/create_storage_variables.py" = ["F821"]
"kwave/kWaveSimulation_helper/__init__.py" = ["F401"]
"kwave/options/__init__.py" = ["F401"]
# Fix in the future => E731: Do not assign a `lambda` expression, use a `def`
"kwave/utils/mapgen.py" = ["E731"]<|MERGE_RESOLUTION|>--- conflicted
+++ resolved
@@ -39,15 +39,10 @@
 Bug-tracker = "https://github.com/waltsims/k-wave-python/issues"
 
 [project.optional-dependencies]
-<<<<<<< HEAD
 test = ["pytest",
         "phantominator",
         "requests==2.31.0"]
-example = ["gdown==4.7.1"]
-=======
-test = ["pytest", "phantominator"]
 example = ["gdown==4.6.0"]
->>>>>>> 067d3aa6
 docs = ["m2r2==0.3.2",
     "sphinx-copybutton==0.5.2",
     "sphinx-tabs==3.4.4",
