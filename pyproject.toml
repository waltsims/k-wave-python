[build-system]
requires = ["hatchling"]
build-backend = "hatchling.build"

[project]
name = "k-Wave-python"
dynamic = ["version"]
description = "Acoustics toolbox for time domain acoustic and ultrasound simulations in complex and tissue-realistic media."
readme = "docs/README.md"
license = { file = "LICENSE" }
requires-python = ">=3.8"
authors = [
    { name = "Farid Yagubbayli", email = "farid.yagubbayli@tum.de" },
    { name = "Walter Simson", email = "walter.simson@tum.de"}
]
maintainers = [
    { name = "Walter Simson", email = "walter.simson@tum.de" },
    { name = "Farid Yagubbayli", email = "farid.yagubbayli@tum.de" }
]
classifiers = [
    "License :: OSI Approved :: GNU General Public License v3 (GPLv3)",
    "Operating System :: OS Independent",
    "Programming Language :: Python :: 3",
]
dependencies = [
    "h5py==3.10.0",
    "scipy==1.10.1",
    "opencv-python==4.9.0.80",
    "deepdiff==6.7.1",
    "matplotlib==3.7.2",
<<<<<<< HEAD
    "numpy>=1.22.2,<1.27.0",
    "scikit-image==0.21.0",
=======
    "numpy>=1.22.2,<1.25.0",
    "nptyping==2.5.0",
    "beartype==0.16.4"
>>>>>>> c37b2e50
]

[project.urls]
Homepage = "http://www.k-wave.org/"
Documentation = "https://waltersimson.com/k-wave-python/"
Repository = "https://github.com/waltsims/k-wave-python"
Bug-tracker = "https://github.com/waltsims/k-wave-python/issues"

[project.optional-dependencies]
test = ["pytest",
        "phantominator",
        "requests==2.31.0"]
example = ["gdown==4.6.0"]
docs = ["m2r2==0.3.2",
    "sphinx-copybutton==0.5.2",
    "sphinx-tabs==3.4.4",
    "sphinx-toolbox==3.5.0",
    "furo==2023.9.10"]
dev = ["pre-commit==3.5.0"]

[tool.hatch.version]
path = "kwave/__init__.py"

[tool.hatch.metadata]

# can be removed as soon as uff is published and no longer a direct reference
allow-direct-references = true

[tool.hatch.build.targets.wheel]
packages = ["kwave", "kwave.utils", "kwave.reconstruction", "kwave.kWaveSimulation_helper"]


[tool.hatch.build.targets.sdist]
exclude = [
    "/.github",
    "/docs",
    "/examples",
    "/tests",
    "/kwave/bin/*",
    "*.mat",
]

[tools.pytest.ini_options]
testpaths = ["tests"]

[tool.ruff]
# Allow lines to be as long as 140 characters.
line-length = 140
# Ruff and nptyping.Shape do not play well together.
# See the open issue: https://github.com/astral-sh/ruff/issues/6014
ignore = ["F821"]
[tool.ruff.per-file-ignores]
# ksource.py contains a lot of non-ported Matlab code that is not usable.
"kwave/ksource.py" = ["F821"]
# create_storage_variables.py references a few functions that are not ported yet.
"kwave/kWaveSimulation_helper/create_storage_variables.py" = ["F821"]
"kwave/kWaveSimulation_helper/__init__.py" = ["F401"]
"kwave/options/__init__.py" = ["F401"]
# Fix in the future => E731: Do not assign a `lambda` expression, use a `def`
"kwave/utils/mapgen.py" = ["E731"]<|MERGE_RESOLUTION|>--- conflicted
+++ resolved
@@ -28,14 +28,9 @@
     "opencv-python==4.9.0.80",
     "deepdiff==6.7.1",
     "matplotlib==3.7.2",
-<<<<<<< HEAD
     "numpy>=1.22.2,<1.27.0",
-    "scikit-image==0.21.0",
-=======
-    "numpy>=1.22.2,<1.25.0",
     "nptyping==2.5.0",
     "beartype==0.16.4"
->>>>>>> c37b2e50
 ]
 
 [project.urls]
