[build-system]
requires = ["hatchling"]
build-backend = "hatchling.build"

[project]
name = "k-Wave-python"
dynamic = ["version"]
description = "Acoustics toolbox for time domain acoustic and ultrasound simulations in complex and tissue-realistic media."
readme = "docs/README.md"
license = { file = "LICENSE" }
requires-python = ">=3.10"
authors = [
    { name = "Farid Yagubbayli", email = "farid.yagubbayli@tum.de" },
    { name = "Walter Simson", email = "walter.simson@tum.de"}
]
maintainers = [
    { name = "Walter Simson", email = "walter.simson@tum.de" },
    { name = "Farid Yagubbayli", email = "farid.yagubbayli@tum.de" },
    { name = "David Sinden", email = "david.sinden@mevis.fraunhofer.de" }
]
classifiers = [
    "License :: OSI Approved :: GNU General Public License v3 (GPLv3)",
    "Operating System :: OS Independent",
    "Programming Language :: Python :: 3",
]
dependencies = [
    "h5py==3.13.0",
    "scipy==1.15.2",
    "opencv-python==4.11.0.86",
    "deepdiff==8.3.0",
    "numpy>=1.22.2,<2.3.0",
    "matplotlib==3.10.1",
    "beartype==0.19.0",
<<<<<<< HEAD
    "jaxtyping==0.2.37",
    "deprecation>=2.1.0"
=======
    "jaxtyping==0.2.38"
>>>>>>> b78cd2a3
]

[project.urls]
Homepage = "http://www.k-wave.org/"
Documentation = "https://waltersimson.com/k-wave-python/"
Repository = "https://github.com/waltsims/k-wave-python"
Bug-tracker = "https://github.com/waltsims/k-wave-python/issues"

[project.optional-dependencies]
test = ["pytest",
        "coverage==7.6.12",
        "phantominator",
        "testfixtures==8.3.0",
        "requests==2.32.3"]
example = ["gdown==5.2.0"]
docs = [ "sphinx-mdinclude==0.6.2",
    "sphinx-copybutton==0.5.2",
    "sphinx-tabs==3.4.7",
    "sphinx-toolbox==3.8.0",
    "furo==2024.8.6"]
dev = ["pre-commit==4.1.0"]

[tool.hatch.version]
path = "kwave/__init__.py"

[tool.hatch.metadata]

# can be removed as soon as uff is published and no longer a direct reference
allow-direct-references = true

[tool.hatch.build.targets.wheel]
packages = ["kwave", "kwave.utils", "kwave.reconstruction", "kwave.kWaveSimulation_helper"]


[tool.hatch.build.targets.sdist]
exclude = [
    "/.github",
    "/docs",
    "/examples",
    "/tests",
    "/kwave/bin/*",
    "*.mat",
]

[tool.pytest.ini_options]
testpaths = ["tests"]
filterwarnings = [
    "error::DeprecationWarning",
    "error::PendingDeprecationWarning",
    "ignore::deprecation.DeprecatedWarning",
    "ignore::DeprecationWarning:kwave"
]

[tool.coverage.run]
branch = true
command_line = "-m pytest"
include = [
    "kwave/*",
    ]
omit = [
    # omit anything in a .local directory anywhere
    "tests/*",
    ]

[tool.ruff]
# Allow lines to be as long as 140 characters.
line-length = 140
# F821 needed to avoid false-positives in nested functions, F722 due to jaxtyping 
lint.ignore = ["F821", "F722"]
lint.select = ["NPY201", "I"]

# Configure isort rules
[tool.ruff.lint.isort]
known-first-party = ["kwave", "examples"]
section-order = ["future", "standard-library", "third-party", "first-party", "local-folder"]

[tool.ruff.lint.per-file-ignores]
# ksource.py contains a lot of non-ported Matlab code that is not usable.
"kwave/ksource.py" = ["F821"]
# create_storage_variables.py references a few functions that are not ported yet.
"kwave/kWaveSimulation_helper/create_storage_variables.py" = ["F821"]
"kwave/kWaveSimulation_helper/__init__.py" = ["F401"]
"kwave/options/__init__.py" = ["F401"]
# Fix in the future => E731: Do not assign a `lambda` expression, use a `def`
"kwave/utils/mapgen.py" = ["E731"]<|MERGE_RESOLUTION|>--- conflicted
+++ resolved
@@ -31,12 +31,8 @@
     "numpy>=1.22.2,<2.3.0",
     "matplotlib==3.10.1",
     "beartype==0.19.0",
-<<<<<<< HEAD
-    "jaxtyping==0.2.37",
+    "jaxtyping==0.2.38",
     "deprecation>=2.1.0"
-=======
-    "jaxtyping==0.2.38"
->>>>>>> b78cd2a3
 ]
 
 [project.urls]
