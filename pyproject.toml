[build-system]
requires = ["hatchling"]
build-backend = "hatchling.build"

[project]
name = "k-Wave-python"
dynamic = ["version"]
description = "Acoustics toolbox for time domain acoustic and ultrasound simulations in complex and tissue-realistic media."
readme = "docs/README.md"
license = { file = "LICENSE" }
requires-python = ">=3.8"
authors = [
    { name = "Farid Yagubbayli", email = "farid.yagubbayli@tum.de" },
    { name = "Walter Simson", email = "walter.simson@tum.de"}
]
maintainers = [
    { name = "Walter Simson", email = "walter.simson@tum.de" },
    { name = "Farid Yagubbayli", email = "farid.yagubbayli@tum.de" }
]
classifiers = [
    "License :: OSI Approved :: GNU General Public License v3 (GPLv3)",
    "Operating System :: OS Independent",
    "Programming Language :: Python :: 3",
]
dependencies = [
    "h5py==3.10.0",
    "scipy==1.10.1",
    "opencv-python==4.9.0.80",
    "deepdiff==6.7.1",
    "matplotlib==3.7.2",
    "numpy>=1.22.2,<1.25.0",
<<<<<<< HEAD
    "scikit-image==0.21.0",
    "nptyping==2.5.0",
    "beartype==0.16.4"
=======
>>>>>>> 651b1603
]

[project.urls]
Homepage = "http://www.k-wave.org/"
Documentation = "https://waltersimson.com/k-wave-python/"
Repository = "https://github.com/waltsims/k-wave-python"
Bug-tracker = "https://github.com/waltsims/k-wave-python/issues"

[project.optional-dependencies]
test = ["pytest",
        "phantominator",
        "requests==2.31.0"]
example = ["gdown==4.6.0"]
docs = ["m2r2==0.3.2",
    "sphinx-copybutton==0.5.2",
    "sphinx-tabs==3.4.4",
    "sphinx-toolbox==3.5.0",
    "furo==2023.9.10"]
dev = ["pre-commit==3.5.0"]

[tool.hatch.version]
path = "kwave/__init__.py"

[tool.hatch.metadata]

# can be removed as soon as uff is published and no longer a direct reference
allow-direct-references = true

[tool.hatch.build.targets.wheel]
packages = ["kwave", "kwave.utils", "kwave.reconstruction", "kwave.kWaveSimulation_helper"]


[tool.hatch.build.targets.sdist]
exclude = [
    "/.github",
    "/docs",
    "/examples",
    "/tests",
    "/kwave/bin/*",
    "*.mat",
]

[tools.pytest.ini_options]
testpaths = ["tests"]

[tool.ruff]
# Allow lines to be as long as 140 characters.
line-length = 140
# Ruff and nptyping.Shape do not play well together.
# See the open issue: https://github.com/astral-sh/ruff/issues/6014
ignore = ["F821"]
[tool.ruff.per-file-ignores]
# ksource.py contains a lot of non-ported Matlab code that is not usable.
"kwave/ksource.py" = ["F821"]
# create_storage_variables.py references a few functions that are not ported yet.
"kwave/kWaveSimulation_helper/create_storage_variables.py" = ["F821"]
"kwave/kWaveSimulation_helper/__init__.py" = ["F401"]
"kwave/options/__init__.py" = ["F401"]
# Fix in the future => E731: Do not assign a `lambda` expression, use a `def`
"kwave/utils/mapgen.py" = ["E731"]<|MERGE_RESOLUTION|>--- conflicted
+++ resolved
@@ -29,12 +29,8 @@
     "deepdiff==6.7.1",
     "matplotlib==3.7.2",
     "numpy>=1.22.2,<1.25.0",
-<<<<<<< HEAD
-    "scikit-image==0.21.0",
     "nptyping==2.5.0",
     "beartype==0.16.4"
-=======
->>>>>>> 651b1603
 ]
 
 [project.urls]
