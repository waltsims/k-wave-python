--- conflicted
+++ resolved
@@ -27,11 +27,7 @@
     "scipy==1.7.3",
     "opencv-python==4.7.0.68",
     "deepdiff==6.2.3",
-<<<<<<< HEAD
-    "matplotlib==3.6.3",
-=======
     "matplotlib==3.7.1",
->>>>>>> b378491f
     "numpy>=1.22.2,<1.25.0",
     "scikit-image==0.19.3",
     "uff-reader==0.0.2",
