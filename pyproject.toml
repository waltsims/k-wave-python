--- conflicted
+++ resolved
@@ -51,11 +51,7 @@
     "sphinx-tabs==3.4.4",
     "sphinx-toolbox==3.5.0",
     "furo==2023.9.10"]
-<<<<<<< HEAD
-dev = ["pre-commit==3.5.0"]
-=======
 dev = ["pre-commit==3.6.1"]
->>>>>>> 5bb0359e
 
 [tool.hatch.version]
 path = "kwave/__init__.py"
