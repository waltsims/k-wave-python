"""
    Using An Ultrasound Transducer As A Sensor Example

    This example shows how an ultrasound transducer can be used as a detector
    by substituting a transducer object for the normal sensor input
    structure. It builds on the Defining An Ultrasound Transducer and
    Simulating Ultrasound Beam Patterns examples.
"""
import os
from tempfile import gettempdir

import numpy as np

# noinspection PyUnresolvedReferences
<<<<<<< HEAD
import setup_test  # noqa: F401
=======
import setup_test
from kwave.data import Vector
>>>>>>> ff570421
from kwave.kgrid import kWaveGrid
from kwave.kmedium import kWaveMedium
from kwave.ksource import kSource
from kwave.kspaceFirstOrder3D import kspaceFirstOrder3DC
from kwave.ktransducer import kSensor
from kwave.options import SimulationExecutionOptions, SimulationOptions
from kwave.utils.mapgen import make_ball
from tests.diff_utils import compare_against_ref


def test_ivp_3D_simulation():
    # =========================================================================
    # SIMULATION
    # =========================================================================

    # create the computational grid
    grid_size = Vector([64, 64, 64])  # [grid points]
    grid_spacing = 1e-4 * Vector([1, 1, 1])  # [m]
    kgrid = kWaveGrid(grid_size, grid_spacing)

    # define the properties of the propagation medium
    medium = kWaveMedium(
        sound_speed=1500 * np.ones(grid_size),   # [m/s]
        density=1000 * np.ones(grid_size)        # [kg/m^3]
    )
    medium.sound_speed[0:grid_size.x//2, :, :] = 1800
    medium.density[:, grid_size.y//4-1:, :]    = 1200

    # create initial pressure distribution using make_ball
    ball_magnitude = 10    # [Pa]
    ball_location = Vector([38, 32, 32])  # [grid points]
    ball_radius = 5        # [grid points]
    ball_1 = ball_magnitude * make_ball(grid_size, ball_location, ball_radius)

    ball_magnitude = 10    # [Pa]
    ball_location = Vector([20, 20, 20])  # [grid points]
    ball_radius = 3        # [grid points]
    ball_2 = ball_magnitude * make_ball(grid_size, ball_location, ball_radius)

    source = kSource()
    source.p0 = ball_1 + ball_2

    # define a series of Cartesian points to collect the data
    x = np.arange(-22, 23, 2) * grid_spacing.x            # [m]
    y = 22 * grid_spacing.y * np.ones_like(x)             # [m]xw
    z = np.arange(-22, 23, 2) * grid_spacing.z            # [m]
    sensor_mask = np.vstack([x, y, z])
    sensor = kSensor(sensor_mask)

    # input arguments
    input_filename = 'example_ivp_3D_input.h5'
    pathname = gettempdir()
    input_file_full_path = os.path.join(pathname, input_filename)
    simulation_options = SimulationOptions(
        data_cast='single',
        cart_interp='nearest',
        save_to_disk=True,
        input_filename=input_filename,
        save_to_disk_exit=True,
        data_path=pathname
    )
    # run the simulation
    kspaceFirstOrder3DC(
        medium=medium,
        kgrid=kgrid,
        source=source,
        sensor=sensor,
        simulation_options=simulation_options,
        execution_options=SimulationExecutionOptions()
    )
    assert compare_against_ref('out_ivp_3D_simulation', input_file_full_path), 'Files do not match!'<|MERGE_RESOLUTION|>--- conflicted
+++ resolved
@@ -12,12 +12,8 @@
 import numpy as np
 
 # noinspection PyUnresolvedReferences
-<<<<<<< HEAD
 import setup_test  # noqa: F401
-=======
-import setup_test
 from kwave.data import Vector
->>>>>>> ff570421
 from kwave.kgrid import kWaveGrid
 from kwave.kmedium import kWaveMedium
 from kwave.ksource import kSource
