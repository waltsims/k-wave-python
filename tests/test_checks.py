--- conflicted
+++ resolved
@@ -2,10 +2,7 @@
 from unittest.mock import patch
 import numpy as np
 import pytest
-<<<<<<< HEAD
-=======
 import kwave
->>>>>>> 41f00eec
 from kwave.data import Vector
 from kwave.kgrid import kWaveGrid
 from kwave.kmedium import kWaveMedium
@@ -105,31 +102,17 @@
         )
         execution_options = ExecutionOptions(is_gpu_simulation=is_gpu_simulation, binary_name=binary_name)
 
-        with patch("kwave.kspaceFirstOrder2D.Executor.run_simulation") as mock_run_simulation:
-            mock_run_simulation.return_value = None
-            _ = kspaceFirstOrder2D(
-                kgrid=self.kgrid,
-                medium=self.medium,
-                source=self.source,
-                sensor=self.sensor,
-                simulation_options=simulation_options,
-                execution_options=execution_options,
-            )
-            mock_run_simulation.assert_called_once()
+        mock_run_simulation.return_value = None
+        _ = kspaceFirstOrder2D(
+            kgrid=self.kgrid,
+            medium=self.medium,
+            source=self.source,
+            sensor=self.sensor,
+            simulation_options=simulation_options,
+            execution_options=execution_options,
+        )
 
-<<<<<<< HEAD
-    def test_simulation_cpu(self):
-        self.run_simulation(is_gpu_simulation=False, binary_name=None)
 
-    def test_simulation_cpu_none(self):
-        self.run_simulation(is_gpu_simulation=True, binary_name=None)
-
-    def test_simulation_gpu_cuda(self):
-        self.run_simulation(is_gpu_simulation=True, binary_name="kspaceFirstOrder-CUDA")
-
-    def test_simulation_cpu_omp(self):
-        self.run_simulation(is_gpu_simulation=False, binary_name="kspaceFirstOrder-OMP")
-=======
     @patch("kwave.kspaceFirstOrder2D.Executor.run_simulation")
     def test_simulation_cpu_none(self, mock_run_simulation):
         mock_run_simulation.return_value = None
@@ -155,7 +138,6 @@
     def _test_simulation(self, mock_run_simulation, is_gpu_simulation, binary_name):
         self.run_simulation(is_gpu_simulation=is_gpu_simulation, binary_name=binary_name)
         mock_run_simulation.assert_called_once()
->>>>>>> 41f00eec
 
 
 if __name__ == "__main__":
