"""
    Using An Ultrasound Transducer As A Sensor Example

    This example shows how an ultrasound transducer can be used as a detector
    by substituting a transducer object for the normal sensor input
    structure. It builds on the Defining An Ultrasound Transducer and
    Simulating Ultrasound Beam Patterns examples.
"""
import os
from tempfile import gettempdir

import numpy as np

# noinspection PyUnresolvedReferences
<<<<<<< HEAD
import setup_test
from kwave.data import Vector
=======
import setup_test  # noqa: F401
>>>>>>> 66a0d99a
from kwave.kgrid import kWaveGrid
from kwave.kmedium import kWaveMedium
from kwave.ksensor import kSensor
from kwave.kspaceFirstOrder3D import kspaceFirstOrder3DC
from kwave.ktransducer import kWaveTransducerSimple, NotATransducer
from kwave.options.simulation_execution_options import SimulationExecutionOptions
from kwave.options.simulation_options import SimulationOptions
from kwave.utils.dotdictionary import dotdict
from kwave.utils.signals import tone_burst
from tests.diff_utils import compare_against_ref


def test_us_beam_patterns():
    # simulation settings
    DATA_CAST = 'single'  # set to 'single' or 'gpuArray-single' to speed up computations
    MASK_PLANE = 'xy'  # set to 'xy' or 'xz' to generate the beam pattern in different planes
    USE_STATISTICS = True  # set to true to compute the rms or peak beam patterns, set to false to compute the harmonic beam patterns

    # =========================================================================
    # DEFINE THE K-WAVE GRID
    # =========================================================================

    # set the size of the perfectly matched layer (PML)
    pml_size_points = Vector([20, 10, 10])  # [grid points]

    # set total number of grid points not including the PML
    grid_size_points = Vector([128, 64, 64]) - 2 * pml_size_points  # [grid points]

    # set desired grid size in the x-direction not including the PML
    grid_size_meters = 40e-3                  # [m]

    # calculate the spacing between the grid points
    grid_spacing_meters = grid_size_meters / Vector([grid_size_points.x, grid_size_points.x, grid_size_points.x])

    # create the k-space grid
    kgrid = kWaveGrid(grid_size_points, grid_spacing_meters)

    # =========================================================================
    # DEFINE THE MEDIUM PARAMETERS
    # =========================================================================

    # define the properties of the propagation medium
    medium = kWaveMedium(sound_speed=1540, density=1000, alpha_coeff=0.75, alpha_power=1.5, BonA=6)

    # create the time array
    t_end = 45e-6                  # [s]
    kgrid.makeTime(medium.sound_speed, t_end=t_end)

    # =========================================================================
    # DEFINE THE INPUT SIGNAL
    # =========================================================================

    # define properties of the input signal
    source_strength = 1e6          # [Pa]
    tone_burst_freq = 0.5e6    	   # [Hz]
    tone_burst_cycles = 5

    # create the input signal using tone_burst
    input_signal = tone_burst(1 / kgrid.dt, tone_burst_freq, tone_burst_cycles)

    # scale the source magnitude by the source_strength divided by the
    # impedance (the source is assigned to the particle velocity)
    input_signal = (source_strength / (medium.sound_speed * medium.density)) * input_signal

    # =========================================================================
    # DEFINE THE ULTRASOUND TRANSDUCER
    # =========================================================================

    # physical properties of the transducer
    transducer_spec = dotdict()
    transducer_spec.number_elements = 32    # total number of transducer elements
    transducer_spec.element_width = 1       # width of each element [grid points]
    transducer_spec.element_length = 12     # length of each element [grid points]
    transducer_spec.element_spacing = 0     # spacing (kerf  width) between the elements [grid points]
    transducer_spec.radius = float('inf')   # radius of curvature of the transducer [m]

    # calculate the width of the transducer in grid points
    transducer_width = transducer_spec.number_elements * \
                       transducer_spec.element_width + \
                       (transducer_spec.number_elements - 1) * transducer_spec.element_spacing

    # use this to position the transducer in the middle of the computational grid
    transducer_spec.position = np.array([
        1,
        grid_size_points.y//2 - transducer_width//2,
        grid_size_points.z//2 - transducer_spec.element_length//2
    ])

    # properties used to derive the beamforming delays
    not_transducer_spec = dotdict()
    not_transducer_spec.sound_speed = 1540                  # sound speed [m/s]
    not_transducer_spec.focus_distance = 20e-3              # focus distance [m]
    not_transducer_spec.elevation_focus_distance = 19e-3    # focus distance in the elevation plane [m]
    not_transducer_spec.steering_angle = 0                  # steering angle [degrees]

    # apodization
    not_transducer_spec.transmit_apodization = 'Rectangular'
    not_transducer_spec.receive_apodization = 'Rectangular'

    # define the transducer elements that are currently active
    not_transducer_spec.active_elements = np.ones((transducer_spec.number_elements, 1))

    # append input signal used to drive the transducer
    not_transducer_spec.input_signal = input_signal

    # create the transducer using the defined settings
    transducer = kWaveTransducerSimple(kgrid, **transducer_spec)
    not_transducer = NotATransducer(transducer, kgrid, **not_transducer_spec)

    # print out transducer properties
    # transducer.properties

    # =========================================================================
    # DEFINE SENSOR MASK
    # =========================================================================

    # define a sensor mask through the central plane
    sensor = kSensor()
    sensor.mask = np.zeros(grid_size_points)

    if MASK_PLANE == 'xy':
        # define mask
        sensor.mask[:, :, grid_size_points.z//2 - 1] = 1

        # store y axis properties
        Nj = grid_size_points.y
        j_vec = kgrid.y_vec
        j_label = 'y'

    if MASK_PLANE == 'xz':
        # define mask
        sensor.mask[:, grid_size_points.y//2 - 1, :] = 1

        # store z axis properties
        Nj = grid_size_points.z  # noqa: F841
        j_vec = kgrid.z_vec  # noqa: F841
        j_label = 'z'  # noqa: F841

    # set the record mode such that only the rms and peak values are stored
    if USE_STATISTICS:
        sensor.record = ['p_rms', 'p_max']

    # =========================================================================
    # RUN THE SIMULATION
    # =========================================================================

    # set the input settings
    input_filename = 'example_beam_pat_input.h5'
    pathname = gettempdir()
    input_file_full_path = os.path.join(pathname, input_filename)
    simulation_options = SimulationOptions(
        pml_inside=False,
        pml_size=pml_size_points,
        data_cast=DATA_CAST,
        data_recast=True,
        save_to_disk=True,
        input_filename=input_filename,
        save_to_disk_exit=True,
        data_path=pathname
    )

    # stream the data to disk in blocks of 100 if storing the complete time history
    if not USE_STATISTICS:
        simulation_options.stream_to_disk = 100

    # run the simulation
    kspaceFirstOrder3DC(
        medium=medium,
        kgrid=kgrid,
        source=not_transducer,
        sensor=sensor,
        simulation_options=simulation_options,
        execution_options=SimulationExecutionOptions()
    )
    assert compare_against_ref('out_us_beam_patterns', input_file_full_path), \
        'Files do not match!'<|MERGE_RESOLUTION|>--- conflicted
+++ resolved
@@ -12,12 +12,8 @@
 import numpy as np
 
 # noinspection PyUnresolvedReferences
-<<<<<<< HEAD
-import setup_test
+import setup_test  # noqa: F401
 from kwave.data import Vector
-=======
-import setup_test  # noqa: F401
->>>>>>> 66a0d99a
 from kwave.kgrid import kWaveGrid
 from kwave.kmedium import kWaveMedium
 from kwave.ksensor import kSensor
@@ -32,9 +28,9 @@
 
 def test_us_beam_patterns():
     # simulation settings
-    DATA_CAST = 'single'  # set to 'single' or 'gpuArray-single' to speed up computations
-    MASK_PLANE = 'xy'  # set to 'xy' or 'xz' to generate the beam pattern in different planes
-    USE_STATISTICS = True  # set to true to compute the rms or peak beam patterns, set to false to compute the harmonic beam patterns
+    DATA_CAST = 'single'       # set to 'single' or 'gpuArray-single' to speed up computations
+    MASK_PLANE = 'xy'          # set to 'xy' or 'xz' to generate the beam pattern in different planes
+    USE_STATISTICS = True      # set to true to compute the rms or peak beam patterns, set to false to compute the harmonic beam patterns
 
     # =========================================================================
     # DEFINE THE K-WAVE GRID
