--- conflicted
+++ resolved
@@ -10,12 +10,8 @@
 import numpy as np
 
 # noinspection PyUnresolvedReferences
-<<<<<<< HEAD
 import setup_test  # noqa: F401
-=======
-import setup_test
 from kwave.data import Vector
->>>>>>> ff570421
 from kwave.kgrid import kWaveGrid
 from kwave.utils.conversion import cast_to_type
 from kwave.utils.interp import interpolate3d
