--- conflicted
+++ resolved
@@ -13,22 +13,15 @@
 import numpy as np
 
 # noinspection PyUnresolvedReferences
-<<<<<<< HEAD
-import setup_test
+import setup_test  # noqa: F401
 from kwave.data import Vector
-=======
-import setup_test  # noqa: F401
->>>>>>> 66a0d99a
 from kwave.kgrid import kWaveGrid
 from kwave.kmedium import kWaveMedium
 from kwave.ksource import kSource
 from kwave.kspaceFirstOrder2D import kspaceFirstOrder2DC
 from kwave.ktransducer import kSensor
-<<<<<<< HEAD
 from kwave.options.simulation_execution_options import SimulationExecutionOptions
 from kwave.options.simulation_options import SimulationOptions
-=======
->>>>>>> 66a0d99a
 from kwave.utils.mapgen import make_disc, make_circle
 from tests.diff_utils import compare_against_ref
 
