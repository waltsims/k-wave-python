"""
    Using An Ultrasound Transducer As A Sensor Example

    This example shows how an ultrasound transducer can be used as a detector
    by substituting a transducer object for the normal sensor input
    structure. It builds on the Defining An Ultrasound Transducer and
    Simulating Ultrasound Beam Patterns examples.
"""
import os
from tempfile import gettempdir

import numpy as np

# noinspection PyUnresolvedReferences
<<<<<<< HEAD
import setup_test
from kwave.data import Vector
=======
import setup_test  # noqa: F401
>>>>>>> 66a0d99a
from kwave.kgrid import kWaveGrid
from kwave.kmedium import kWaveMedium
from kwave.kspaceFirstOrder3D import kspaceFirstOrder3DC
from kwave.ktransducer import kWaveTransducerSimple, NotATransducer
from kwave.options.simulation_execution_options import SimulationExecutionOptions
from kwave.options.simulation_options import SimulationOptions
from kwave.utils.dotdictionary import dotdict
from kwave.utils.mapgen import make_ball
from kwave.utils.signals import tone_burst
from tests.diff_utils import compare_against_ref

"""
    Differences compared to original example:
        - "randn" function call was replaced by "ones" call when creating the following variables
            - background_map
            - scattering_map
"""


def test_us_bmode_linear_transducer():

    # simulation settings
    DATA_CAST = 'single'

    # =========================================================================
    # DEFINE THE K-WAVE GRID
    # =========================================================================

    # set the size of the perfectly matched layer (PML)
    pml_size = Vector([20, 10, 10])  # [grid points]

    # set total number of grid points not including the PML
    grid_size_points = Vector([256, 128, 128]) - 2 * pml_size  # [grid points]

    # set desired grid size in the x-direction not including the PML
    grid_size_meters = 40e-3                  # [m]

    # calculate the spacing between the grid points
    grid_spacing_meters = grid_size_meters / Vector([grid_size_points.x, grid_size_points.x, grid_size_points.x])  # [m]

    # create the k-space grid
    kgrid = kWaveGrid(grid_size_points, grid_spacing_meters)

    # =========================================================================
    # DEFINE THE MEDIUM PARAMETERS
    # =========================================================================

    # define the properties of the propagation medium
    c0 = 1540
    rho0 = 1000

    medium = kWaveMedium(
        sound_speed=None,  # will be set later
        alpha_coeff=0.75,
        alpha_power=1.5,
        BonA=6
    )

    # create the time array
    t_end = (grid_size_points.x * grid_spacing_meters.x) * 2.2 / c0   # [s]
    kgrid.makeTime(c0, t_end=t_end)

    # =========================================================================
    # DEFINE THE INPUT SIGNAL
    # =========================================================================

    # define properties of the input signal
    source_strength = 1e6          # [Pa]
    tone_burst_freq = 1.5e6        # [Hz]
    tone_burst_cycles = 4

    # create the input signal using tone_burst
    input_signal = tone_burst(1 / kgrid.dt, tone_burst_freq, tone_burst_cycles)

    # scale the source magnitude by the source_strength divided by the
    # impedance (the source is assigned to the particle velocity)
    input_signal = (source_strength / (c0 * rho0)) * input_signal

    # =========================================================================
    # DEFINE THE ULTRASOUND TRANSDUCER
    # =========================================================================

    # physical properties of the transducer
    transducer = dotdict()
    transducer.number_elements = 32    # total number of transducer elements
    transducer.element_width = 2       # width of each element [grid points/voxels]
    transducer.element_length = 24     # length of each element [grid points/voxels]
    transducer.element_spacing = 0     # spacing (kerf  width) between the elements [grid points/voxels]
    transducer.radius = float('inf')   # radius of curvature of the transducer [m]

    # calculate the width of the transducer in grid points
    transducer_width = transducer.number_elements * transducer.element_width + (transducer.number_elements - 1) * transducer.element_spacing

    # use this to position the transducer in the middle of the computational grid
    transducer.position = np.round([1, grid_size_points.y/2 - transducer_width/2, grid_size_points.z/2 - transducer.element_length/2])


    # properties used to derive the beamforming delays
    not_transducer = dotdict()
    not_transducer.sound_speed = c0                    # sound speed [m/s]
    not_transducer.focus_distance = 20e-3              # focus distance [m]
    not_transducer.elevation_focus_distance = 19e-3    # focus distance in the elevation plane [m]
    not_transducer.steering_angle = 0                  # steering angle [degrees]

    # apodization
    not_transducer.transmit_apodization = 'Hanning'
    not_transducer.receive_apodization = 'Rectangular'

    # define the transducer elements that are currently active
    not_transducer.active_elements = np.ones((transducer.number_elements, 1))

    # append input signal used to drive the transducer
    not_transducer.input_signal = input_signal

    # create the transducer using the defined settings
    transducer = kWaveTransducerSimple(kgrid, **transducer)
    not_transducer = NotATransducer(transducer, kgrid, **not_transducer)

    # =========================================================================
    # DEFINE THE MEDIUM PROPERTIES
    # =========================================================================
    # define a large image size to move across
    number_scan_lines = 96
    N_tot = grid_size_points.copy()
    N_tot.y = N_tot.y + number_scan_lines * transducer.element_width

    # define a random distribution of scatterers for the medium
    background_map_mean = 1
    background_map_std = 0.008
    background_map = background_map_mean + background_map_std * \
                     np.ones(N_tot)  # randn([Nx_tot, Ny_tot, Nz_tot]) => is random in original example

    # define a random distribution of scatterers for the highly scattering region
    scattering_map = np.ones(N_tot)  # randn([Nx_tot, Ny_tot, Nz_tot]) => is random in original example
    scattering_c0 = c0 + 25 + 75 * scattering_map
    scattering_c0[scattering_c0 > 1600] = 1600
    scattering_c0[scattering_c0 < 1400] = 1400
    scattering_rho0 = scattering_c0 / 1.5

    # define properties
    sound_speed_map = c0 * np.ones(N_tot) * background_map
    density_map = rho0 * np.ones(N_tot) * background_map

    # when the division result is in the half-way (x.5), numpy will round it to the nearest multiple of 2.
    # This behaviour results in different results compared to Matlab.
    # To ensure similar results, we add epsilon to the division results
    rounding_eps = 1e-12
    dx = grid_spacing_meters.x

    # define a sphere for a highly scattering region
    radius = 6e-3       # [m]
    x_pos = 27.5e-3     # [m]
    y_pos = 20.5e-3     # [m]
    ball_location = Vector([round(x_pos / dx + rounding_eps), round(y_pos / dx + rounding_eps), N_tot.z / 2])
    scattering_region1 = make_ball(N_tot, ball_location, round(radius / dx + rounding_eps))

    # assign region
    sound_speed_map[scattering_region1 == 1] = scattering_c0[scattering_region1 == 1]
    density_map[scattering_region1 == 1] = scattering_rho0[scattering_region1 == 1]

    # define a sphere for a highly scattering region
    radius = 5e-3       # [m]
    x_pos = 30.5e-3     # [m]
    y_pos = 37e-3       # [m]
    ball_location = Vector([round(x_pos / dx + rounding_eps), round(y_pos / dx + rounding_eps), N_tot.z / 2])
    scattering_region2 = make_ball(N_tot, ball_location, round(radius / dx + rounding_eps))

    # assign region
    sound_speed_map[scattering_region2 == 1] = scattering_c0[scattering_region2 == 1]
    density_map[scattering_region2 == 1] = scattering_rho0[scattering_region2 == 1]

    # define a sphere for a highly scattering region
    radius = 4.5e-3     # [m]
    x_pos = 15.5e-3     # [m]
    y_pos = 30.5e-3     # [m]
    ball_location = Vector([round(x_pos / dx + rounding_eps), round(y_pos / dx + rounding_eps), N_tot.z / 2])
    scattering_region3 = make_ball(N_tot, ball_location, round(radius / dx + rounding_eps))

    # assign region
    sound_speed_map[scattering_region3 == 1] = scattering_c0[scattering_region3 == 1]
    density_map[scattering_region3 == 1] = scattering_rho0[scattering_region3 == 1]

    # =========================================================================
    # RUN THE SIMULATION
    # =========================================================================

    # preallocate the storage
    scan_lines = np.zeros((number_scan_lines, kgrid.Nt))  # noqa: F841

<<<<<<< HEAD
    # set medium position
    medium_position = 0

    # loop through the scan lines
    # for scan_line_index in range(1, number_scan_lines + 1):
    for scan_line_index in range(1, 10):
        # update the command line status
        print(f'Computing scan line {scan_line_index} of {number_scan_lines}')

        # load the current section of the medium
        medium.sound_speed = sound_speed_map[:, medium_position:medium_position + grid_size_points.y, :]
        medium.density = density_map[:, medium_position:medium_position + grid_size_points.y, :]

        # set the input settings
        input_filename = f'example_lin_tran_input.h5'
        pathname = gettempdir()
        input_file_full_path = os.path.join(pathname, input_filename)
        simulation_options = SimulationOptions(
            pml_inside=False,
            pml_size=pml_size,
            data_cast=DATA_CAST,
            data_recast=True,
            save_to_disk=True,
            input_filename=input_filename,
            save_to_disk_exit=True,
            data_path=pathname
        )
        # run the simulation
        kspaceFirstOrder3DC(
            medium=medium,
            kgrid=kgrid,
            source=not_transducer,
            sensor=not_transducer,
            simulation_options=simulation_options,
            execution_options=SimulationExecutionOptions()
        )

        assert compare_against_ref(f'out_us_bmode_linear_transducer/input_{scan_line_index}', input_file_full_path,
                                   precision=6), \
            'Files do not match!'

        # extract the scan line from the sensor data
        # scan_lines(scan_line_index, :) = transducer.scan_line(sensor_data);

        # update medium position
        medium_position = medium_position + transducer.element_width
=======
    # run the simulation if set to true, otherwise, load previous results from disk
    if RUN_SIMULATION:

        # set medium position
        medium_position = 0

        # loop through the scan lines
        # for scan_line_index in range(1, number_scan_lines + 1):
        for scan_line_index in range(1, 10):
            # update the command line status
            print(f'Computing scan line {scan_line_index} of {number_scan_lines}')

            # load the current section of the medium
            medium.sound_speed = sound_speed_map[:, medium_position:medium_position + grid_size_points.y, :]
            medium.density = density_map[:, medium_position:medium_position + grid_size_points.y, :]

            # set the input settings
            input_filename = 'example_lin_tran_input.h5'
            pathname = gettempdir()
            input_file_full_path = os.path.join(pathname, input_filename)
            simulation_options = SimulationOptions(
                pml_inside=False,
                pml_size=pml_size,
                data_cast=DATA_CAST,
                data_recast=True,
                save_to_disk=True,
                input_filename=input_filename,
                save_to_disk_exit=True,
                data_path=pathname
            )
            # run the simulation
            kspaceFirstOrder3DC(
                medium=medium,
                kgrid=kgrid,
                source=not_transducer,
                sensor=not_transducer,
                simulation_options=simulation_options,
                execution_options=SimulationExecutionOptions()
            )

            assert compare_against_ref(f'out_us_bmode_linear_transducer/input_{scan_line_index}', input_file_full_path, precision=6), \
                'Files do not match!'

            # extract the scan line from the sensor data
            # scan_lines(scan_line_index, :) = transducer.scan_line(sensor_data);

            # update medium position
            medium_position = medium_position + transducer.element_width
>>>>>>> 66a0d99a

        # % save the scan lines to disk
        # save example_us_bmode_scan_lines scan_lines;<|MERGE_RESOLUTION|>--- conflicted
+++ resolved
@@ -12,12 +12,8 @@
 import numpy as np
 
 # noinspection PyUnresolvedReferences
-<<<<<<< HEAD
-import setup_test
+import setup_test  # noqa: F401
 from kwave.data import Vector
-=======
-import setup_test  # noqa: F401
->>>>>>> 66a0d99a
 from kwave.kgrid import kWaveGrid
 from kwave.kmedium import kWaveMedium
 from kwave.kspaceFirstOrder3D import kspaceFirstOrder3DC
@@ -207,7 +203,6 @@
     # preallocate the storage
     scan_lines = np.zeros((number_scan_lines, kgrid.Nt))  # noqa: F841
 
-<<<<<<< HEAD
     # set medium position
     medium_position = 0
 
@@ -222,7 +217,7 @@
         medium.density = density_map[:, medium_position:medium_position + grid_size_points.y, :]
 
         # set the input settings
-        input_filename = f'example_lin_tran_input.h5'
+        input_filename = 'example_lin_tran_input.h5'
         pathname = gettempdir()
         input_file_full_path = os.path.join(pathname, input_filename)
         simulation_options = SimulationOptions(
@@ -254,56 +249,6 @@
 
         # update medium position
         medium_position = medium_position + transducer.element_width
-=======
-    # run the simulation if set to true, otherwise, load previous results from disk
-    if RUN_SIMULATION:
-
-        # set medium position
-        medium_position = 0
-
-        # loop through the scan lines
-        # for scan_line_index in range(1, number_scan_lines + 1):
-        for scan_line_index in range(1, 10):
-            # update the command line status
-            print(f'Computing scan line {scan_line_index} of {number_scan_lines}')
-
-            # load the current section of the medium
-            medium.sound_speed = sound_speed_map[:, medium_position:medium_position + grid_size_points.y, :]
-            medium.density = density_map[:, medium_position:medium_position + grid_size_points.y, :]
-
-            # set the input settings
-            input_filename = 'example_lin_tran_input.h5'
-            pathname = gettempdir()
-            input_file_full_path = os.path.join(pathname, input_filename)
-            simulation_options = SimulationOptions(
-                pml_inside=False,
-                pml_size=pml_size,
-                data_cast=DATA_CAST,
-                data_recast=True,
-                save_to_disk=True,
-                input_filename=input_filename,
-                save_to_disk_exit=True,
-                data_path=pathname
-            )
-            # run the simulation
-            kspaceFirstOrder3DC(
-                medium=medium,
-                kgrid=kgrid,
-                source=not_transducer,
-                sensor=not_transducer,
-                simulation_options=simulation_options,
-                execution_options=SimulationExecutionOptions()
-            )
-
-            assert compare_against_ref(f'out_us_bmode_linear_transducer/input_{scan_line_index}', input_file_full_path, precision=6), \
-                'Files do not match!'
-
-            # extract the scan line from the sensor data
-            # scan_lines(scan_line_index, :) = transducer.scan_line(sensor_data);
-
-            # update medium position
-            medium_position = medium_position + transducer.element_width
->>>>>>> 66a0d99a
 
         # % save the scan lines to disk
         # save example_us_bmode_scan_lines scan_lines;