--- conflicted
+++ resolved
@@ -2,14 +2,8 @@
 from scipy.io import loadmat
 
 
-<<<<<<< HEAD
-=======
 class TestRecordReader(object):
     # Will make `pytest` to ignore this class as a test class
-    __test__ = False
->>>>>>> 3084e858
-
-class TestRecordReader(object):
     __test__ = False
     def __init__(self, record_filename):
         recorded_data = loadmat(record_filename, simplify_cells=True)
