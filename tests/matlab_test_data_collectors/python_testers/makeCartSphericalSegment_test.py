import logging
import os
from pathlib import Path

import numpy as np
import pytest

from kwave.utils.mapgen import make_cart_spherical_segment
from tests.matlab_test_data_collectors.python_testers.utils.record_reader import TestRecordReader


def test_make_cart_spherical_segments():
    test_record_path = os.path.join(Path(__file__).parent, "collectedValues/makeCartSphericalSegment.mat")
    reader = TestRecordReader(test_record_path)

    for i in range(len(reader)):
        params = reader.expected_value_of("params")
        bowl_pos, radius, inner_diameter, outer_diameter, focus_pos, num_points, plot_bowl, num_points_inner = params
        plot_bowl = isinstance(plot_bowl, bool) or (isinstance(plot_bowl, int) and plot_bowl == 1)

        coordinates = make_cart_spherical_segment(
            bowl_pos, radius, inner_diameter, outer_diameter, focus_pos, num_points, plot_bowl, num_points_inner
        )
        assert np.allclose(coordinates, reader.expected_value_of("coordinates"), equal_nan=True)
        reader.increment()

<<<<<<< HEAD
    logging.log(logging.INFO, "make_cart_spherical_segment(..) works as expected!")
=======
    # radius = 0.0
    with pytest.raises(ValueError):
        coordinates = make_cart_spherical_segment(bowl_pos, 0.0, inner_diameter, outer_diameter, focus_pos,
                                                num_points, plot_bowl, num_points_inner)
    # inner_diameter negative
    with pytest.raises(ValueError):
        coordinates = make_cart_spherical_segment(bowl_pos, radius, -1.0, outer_diameter, focus_pos,
                                                num_points, plot_bowl, num_points_inner)
    # outer_diameter less than inner_diameter
    with pytest.raises(ValueError):
        coordinates = make_cart_spherical_segment(bowl_pos, radius, inner_diameter, 0.9 * inner_diameter, focus_pos,
                                                num_points, plot_bowl, num_points_inner)
    # outer_diamter negative
    with pytest.raises(ValueError):
        coordinates = make_cart_spherical_segment(bowl_pos, radius, inner_diameter, -1.0, focus_pos,
                                                num_points, plot_bowl, num_points_inner)
    # outer_diameter > 2.0 * radius
    with pytest.raises(ValueError):
        coordinates = make_cart_spherical_segment(bowl_pos, radius, inner_diameter, 2.1 * radius, focus_pos,
                                                num_points, plot_bowl, num_points_inner)
    # bowl position is same as focus position 
    with pytest.raises(ValueError):
        coordinates = make_cart_spherical_segment(bowl_pos, np.inf, inner_diameter, outer_diameter, bowl_pos,
                                                num_points, plot_bowl, num_points_inner)
    # radius is infinite
    with pytest.raises(ValueError):
        coordinates = make_cart_spherical_segment(bowl_pos, np.inf, inner_diameter, outer_diameter, focus_pos,
                                                num_points, plot_bowl, num_points_inner)
        
    logging.log(logging.INFO, 'make_cart_spherical_segment(..) works as expected!')
>>>>>>> d8f56f34
<|MERGE_RESOLUTION|>--- conflicted
+++ resolved
@@ -24,37 +24,40 @@
         assert np.allclose(coordinates, reader.expected_value_of("coordinates"), equal_nan=True)
         reader.increment()
 
-<<<<<<< HEAD
-    logging.log(logging.INFO, "make_cart_spherical_segment(..) works as expected!")
-=======
     # radius = 0.0
     with pytest.raises(ValueError):
-        coordinates = make_cart_spherical_segment(bowl_pos, 0.0, inner_diameter, outer_diameter, focus_pos,
-                                                num_points, plot_bowl, num_points_inner)
+        coordinates = make_cart_spherical_segment(
+            bowl_pos, 0.0, inner_diameter, outer_diameter, focus_pos, num_points, plot_bowl, num_points_inner
+        )
     # inner_diameter negative
     with pytest.raises(ValueError):
-        coordinates = make_cart_spherical_segment(bowl_pos, radius, -1.0, outer_diameter, focus_pos,
-                                                num_points, plot_bowl, num_points_inner)
+        coordinates = make_cart_spherical_segment(
+            bowl_pos, radius, -1.0, outer_diameter, focus_pos, num_points, plot_bowl, num_points_inner
+        )
     # outer_diameter less than inner_diameter
     with pytest.raises(ValueError):
-        coordinates = make_cart_spherical_segment(bowl_pos, radius, inner_diameter, 0.9 * inner_diameter, focus_pos,
-                                                num_points, plot_bowl, num_points_inner)
+        coordinates = make_cart_spherical_segment(
+            bowl_pos, radius, inner_diameter, 0.9 * inner_diameter, focus_pos, num_points, plot_bowl, num_points_inner
+        )
     # outer_diamter negative
     with pytest.raises(ValueError):
-        coordinates = make_cart_spherical_segment(bowl_pos, radius, inner_diameter, -1.0, focus_pos,
-                                                num_points, plot_bowl, num_points_inner)
+        coordinates = make_cart_spherical_segment(
+            bowl_pos, radius, inner_diameter, -1.0, focus_pos, num_points, plot_bowl, num_points_inner
+        )
     # outer_diameter > 2.0 * radius
     with pytest.raises(ValueError):
-        coordinates = make_cart_spherical_segment(bowl_pos, radius, inner_diameter, 2.1 * radius, focus_pos,
-                                                num_points, plot_bowl, num_points_inner)
-    # bowl position is same as focus position 
+        coordinates = make_cart_spherical_segment(
+            bowl_pos, radius, inner_diameter, 2.1 * radius, focus_pos, num_points, plot_bowl, num_points_inner
+        )
+    # bowl position is same as focus position
     with pytest.raises(ValueError):
-        coordinates = make_cart_spherical_segment(bowl_pos, np.inf, inner_diameter, outer_diameter, bowl_pos,
-                                                num_points, plot_bowl, num_points_inner)
+        coordinates = make_cart_spherical_segment(
+            bowl_pos, np.inf, inner_diameter, outer_diameter, bowl_pos, num_points, plot_bowl, num_points_inner
+        )
     # radius is infinite
     with pytest.raises(ValueError):
-        coordinates = make_cart_spherical_segment(bowl_pos, np.inf, inner_diameter, outer_diameter, focus_pos,
-                                                num_points, plot_bowl, num_points_inner)
-        
-    logging.log(logging.INFO, 'make_cart_spherical_segment(..) works as expected!')
->>>>>>> d8f56f34
+        coordinates = make_cart_spherical_segment(
+            bowl_pos, np.inf, inner_diameter, outer_diameter, focus_pos, num_points, plot_bowl, num_points_inner
+        )
+
+    logging.log(logging.INFO, "make_cart_spherical_segment(..) works as expected!")