import logging
import os
from pathlib import Path

import numpy as np
<<<<<<< HEAD
import pytest
=======
>>>>>>> ce163a55

from kwave.utils.math import fourier_shift
from tests.matlab_test_data_collectors.python_testers.utils.record_reader import TestRecordReader


def test_fourier_shift():
<<<<<<< HEAD
    collected_values_folder = os.path.join(Path(__file__).parent, "collectedValues/fourierShift.mat")
    reader = TestRecordReader(collected_values_folder)
=======
    collected_values_file = os.path.join(Path(__file__).parent, "collectedValues/fourierShift.mat")
    reader = TestRecordReader(collected_values_file)
>>>>>>> ce163a55

    for i in range(len(reader)):
        # Read recorded data

        data = reader.expected_value_of("data")
        shift = reader.expected_value_of("shift")
        try:
<<<<<<< HEAD
            # - 1 TODO: subtract 1 from dimension here to make fourier_shift use python dimensions
=======
>>>>>>> ce163a55
            shift_dim = reader.expected_value_of("shift_dim")
        except KeyError:
            shift_dim = None
        expected_shifted_data = reader.expected_value_of("shifted_data")

        # Execute implementation
        shifted_data = fourier_shift(data, shift, shift_dim)

        # Check correctness
        assert np.allclose(shifted_data, expected_shifted_data)

        reader.increment()

    logging.log(logging.INFO, "fourier_shift(..) works as expected!")


if __name__ == "__main__":
    pytest.main([__file__])<|MERGE_RESOLUTION|>--- conflicted
+++ resolved
@@ -3,23 +3,18 @@
 from pathlib import Path
 
 import numpy as np
-<<<<<<< HEAD
 import pytest
-=======
->>>>>>> ce163a55
+
 
 from kwave.utils.math import fourier_shift
 from tests.matlab_test_data_collectors.python_testers.utils.record_reader import TestRecordReader
 
 
 def test_fourier_shift():
-<<<<<<< HEAD
-    collected_values_folder = os.path.join(Path(__file__).parent, "collectedValues/fourierShift.mat")
-    reader = TestRecordReader(collected_values_folder)
-=======
+
     collected_values_file = os.path.join(Path(__file__).parent, "collectedValues/fourierShift.mat")
     reader = TestRecordReader(collected_values_file)
->>>>>>> ce163a55
+
 
     for i in range(len(reader)):
         # Read recorded data
@@ -27,10 +22,7 @@
         data = reader.expected_value_of("data")
         shift = reader.expected_value_of("shift")
         try:
-<<<<<<< HEAD
             # - 1 TODO: subtract 1 from dimension here to make fourier_shift use python dimensions
-=======
->>>>>>> ce163a55
             shift_dim = reader.expected_value_of("shift_dim")
         except KeyError:
             shift_dim = None
