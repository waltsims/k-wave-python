--- conflicted
+++ resolved
@@ -37,8 +37,4 @@
     
 end
 
-<<<<<<< HEAD
-recorder.saveRecordsToDisk();
-=======
-recorder.saveRecordsToDisk();
->>>>>>> ce163a55
+recorder.saveRecordsToDisk();